--- conflicted
+++ resolved
@@ -1,9 +1,5 @@
 /*
-<<<<<<< HEAD
- * Copyright (c) 2010-2021. Axon Framework
-=======
  * Copyright (c) 2010-2022. Axon Framework
->>>>>>> 699cbabd
  *
  * Licensed under the Apache License, Version 2.0 (the "License");
  * you may not use this file except in compliance with the License.
@@ -101,12 +97,7 @@
      *
      * @return the CommandCallback instance for the executed command
      */
-<<<<<<< HEAD
-    @SuppressWarnings("rawtypes")
-    public BlacklistDetectingCallback getCallback() {
-=======
     public BlacklistDetectingCallback<?, ?> getCallback() {
->>>>>>> 699cbabd
         return callback;
     }
 
@@ -163,11 +154,7 @@
                       MessageHandler<? super CommandMessage<?>> newCommandHandler,// NOSONAR - Not important
                       int newInvokerSegmentId,
                       int newPublisherSegmentId,
-<<<<<<< HEAD
                       BlacklistDetectingCallback<?, ?> newCallback,
-=======
-                      BlacklistDetectingCallback<? , ?> newCallback,
->>>>>>> 699cbabd
                       List<MessageHandlerInterceptor<? super CommandMessage<?>>> invokerInterceptors,
                       List<MessageHandlerInterceptor<? super CommandMessage<?>>> publisherInterceptors) {
         this.invokerSegmentId = newInvokerSegmentId;
