--- conflicted
+++ resolved
@@ -19,11 +19,7 @@
     <parent>
         <groupId>org.axonframework</groupId>
         <artifactId>axon</artifactId>
-<<<<<<< HEAD
         <version>4.10.0-SNAPSHOT</version>
-=======
-        <version>4.9.2-SNAPSHOT</version>
->>>>>>> c07119a8
     </parent>
     <modelVersion>4.0.0</modelVersion>
 
