/*
 * Copyright (c) 2010-2014. Axon Framework
 *
 * Licensed under the Apache License, Version 2.0 (the "License");
 * you may not use this file except in compliance with the License.
 * You may obtain a copy of the License at
 *
 *     http://www.apache.org/licenses/LICENSE-2.0
 *
 * Unless required by applicable law or agreed to in writing, software
 * distributed under the License is distributed on an "AS IS" BASIS,
 * WITHOUT WARRANTIES OR CONDITIONS OF ANY KIND, either express or implied.
 * See the License for the specific language governing permissions and
 * limitations under the License.
 */

package org.axonframework.saga.annotation;

import com.lmax.disruptor.EventHandler;
import com.lmax.disruptor.LifecycleAware;
import com.lmax.disruptor.RingBuffer;
import org.axonframework.common.AxonNonTransientException;
import org.axonframework.common.annotation.ParameterResolverFactory;
import org.axonframework.eventhandling.async.RetryPolicy;
import org.axonframework.eventhandling.EventMessage;
import org.axonframework.messaging.unitofwork.UnitOfWork;
import org.axonframework.messaging.unitofwork.UnitOfWorkFactory;
import org.axonframework.saga.AssociationValue;
import org.axonframework.saga.AssociationValues;
import org.axonframework.saga.Saga;
import org.axonframework.saga.SagaRepository;
import org.slf4j.Logger;
import org.slf4j.LoggerFactory;

import java.util.*;

/**
 * Processes events by forwarding it to Saga instances "owned" by each processor. This processor uses a consistent
 * hashing algorithm to assign the owner of each Saga.
 *
 * @author Allard Buijze
 * @since 2.0
 */
public final class AsyncSagaEventProcessor implements EventHandler<AsyncSagaProcessingEvent>, LifecycleAware {

    private static final Logger logger = LoggerFactory.getLogger(AsyncSagaEventProcessor.class);
    private final UnitOfWorkFactory<?> unitOfWorkFactory;
    private final SagaRepository sagaRepository;
    private final Map<String, Saga> processedSagas = new TreeMap<>();
    private final Map<String, Saga> newlyCreatedSagas = new TreeMap<>();
    private final ParameterResolverFactory parameterResolverFactory;
    private final int processorCount;
    private final int processorId;
    private final RingBuffer<AsyncSagaProcessingEvent> ringBuffer;
    private final AsyncAnnotatedSagaManager.SagaManagerStatus status;
<<<<<<< HEAD
    private UnitOfWork unitOfWork;
    private final ErrorHandler errorHandler;
=======
    private UnitOfWork<EventMessage<?>> unitOfWork;
>>>>>>> e69f3da1

    private AsyncSagaEventProcessor(SagaRepository sagaRepository, ParameterResolverFactory parameterResolverFactory,
                                    int processorCount, int processorId,
                                    UnitOfWorkFactory unitOfWorkFactory,
                                    RingBuffer<AsyncSagaProcessingEvent> ringBuffer,
                                    AsyncAnnotatedSagaManager.SagaManagerStatus status,
                                    ErrorHandler errorHandler) {
        this.sagaRepository = sagaRepository;
        this.parameterResolverFactory = parameterResolverFactory;
        this.processorCount = processorCount;
        this.processorId = processorId;
        this.unitOfWorkFactory = unitOfWorkFactory;
        this.ringBuffer = ringBuffer;
        this.status = status;
        this.errorHandler = errorHandler;
    }

    /**
     * Creates the Disruptor Event Handlers for invoking Sagas. The size of the array returned is equal to the given
     * <code>processorCount</code>.
     *
     * @param sagaRepository           The repository which provides access to the Sagas
     * @param parameterResolverFactory The parameter resolver to resolve parameters of annotated methods
     * @param unitOfWorkFactory        The factory to create Unit of Work instances with
     * @param processorCount           The number of processors to create
     * @param ringBuffer               The ringBuffer on which the Processor will operate
     * @param status                   The object providing insight in the status of the SagaManager
     * @param errorHandler             Defines the behavior when errors occur while preparing or executing saga
     *                                 invocation
     *
     * @return the processor instances that will process the incoming events
     */
    static EventHandler<AsyncSagaProcessingEvent>[] createInstances(
            SagaRepository sagaRepository, ParameterResolverFactory parameterResolverFactory,
            UnitOfWorkFactory unitOfWorkFactory, int processorCount,
            RingBuffer<AsyncSagaProcessingEvent> ringBuffer, AsyncAnnotatedSagaManager.SagaManagerStatus status,
            ErrorHandler errorHandler) {
        AsyncSagaEventProcessor[] processors = new AsyncSagaEventProcessor[processorCount];
        for (int processorId = 0; processorId < processorCount; processorId++) {
            processors[processorId] = new AsyncSagaEventProcessor(sagaRepository,
                                                                  parameterResolverFactory,
                                                                  processorCount,
                                                                  processorId,
                                                                  unitOfWorkFactory,
                                                                  ringBuffer,
                                                                  status,
                                                                  errorHandler);
        }
        return processors;
    }

    @Override
    public void onEvent(AsyncSagaProcessingEvent entry, long sequence, boolean endOfBatch) throws Exception {
        prepareSagas(entry);
        boolean sagaInvoked = invokeSagas(entry);
        AssociationValue associationValue;
        switch (entry.getCreationHandler().getCreationPolicy()) {
            case ALWAYS:
                associationValue = entry.getInitialAssociationValue();
                if (associationValue != null && ownedByCurrentProcessor(entry.getNewSaga().getSagaIdentifier())) {
                    processNewSagaInstance(entry, associationValue);
                }
                break;
            case IF_NONE_FOUND:
                associationValue = entry.getInitialAssociationValue();
                boolean shouldCreate = associationValue != null && entry.waitForSagaCreationVote(
                        sagaInvoked, processorCount, ownedByCurrentProcessor(entry.getNewSaga()
                                .getSagaIdentifier()));
                if (shouldCreate) {
                    processNewSagaInstance(entry, associationValue);
                }
        }

        if (endOfBatch) {
            int attempts = 0;
            while (!persistProcessedSagas(attempts == 0) && status.isRunning()) {
                if (attempts == 0) {
                    logger.warn("Error committing Saga state to the repository. Starting retry procedure...");
                }
                attempts++;
                if (attempts > 1 && attempts < 5) {
                    logger.info("Waiting 100ms for next attempt");
                    Thread.sleep(100);
                } else if (attempts >= 5) {
                    logger.info("Waiting 2000ms for next attempt");
                    long timeToStop = System.currentTimeMillis() + 2000;
                    while (inFuture(timeToStop) && isLastInBacklog(sequence) && status.isRunning()) {
                        Thread.sleep(100);
                    }
                }
            }
            if (attempts != 0) {
                logger.info("Successfully committed. Moving on...");
            }
        }
    }

    private void prepareSagas(final AsyncSagaProcessingEvent entry) throws InterruptedException {
        boolean requiresRetry = false;
        int invocationCount = 0;
        while (invocationCount == 0 || requiresRetry) {
            requiresRetry = false;
            ensureActiveUnitOfWork(null);
            try {
                invocationCount++;
                Set<String> sagaIds = new HashSet<>();
                for (AssociationValue associationValue : entry.getAssociationValues()) {
                    sagaIds.addAll(sagaRepository.find(entry.getSagaType(), associationValue));
                }
                sagaIds.stream().filter(sagaId -> ownedByCurrentProcessor(sagaId) && !processedSagas.containsKey(sagaId))
                        .forEach(sagaId -> {
                        ensureActiveUnitOfWork(entry.getPublishedEvent());
                        final Saga saga = sagaRepository.load(sagaId);
                        if (parameterResolverFactory != null) {
                            ((AbstractAnnotatedSaga) saga).registerParameterResolverFactory(parameterResolverFactory);
                        }
                        processedSagas.put(sagaId, saga);
                    });
            } catch (Exception e) {
                RetryPolicy retryPolicy = errorHandler.onErrorPreparing(entry.getSagaType(),
                                                                        entry.getPublishedEvent(),
                                                                        invocationCount,
                                                                        e);
                if (retryPolicy.requiresRollback()) {
                    rollbackUnitOfWork(e);
                }
                requiresRetry = retryPolicy.requiresRescheduleEvent();
                if (requiresRetry && retryPolicy.waitTime() > 0) {
                    Thread.sleep(retryPolicy.waitTime());
                }
            }
        }
    }

    private boolean inFuture(long timestamp) {
        return System.currentTimeMillis() < timestamp;
    }

    private boolean invokeSagas(final AsyncSagaProcessingEvent entry) throws InterruptedException {
        final Class<? extends Saga> sagaType = entry.getSagaType();
        boolean sagaInvoked = false;
        for (Saga saga : processedSagas.values()) {
            if (sagaType.isInstance(saga) && saga.isActive()
                    && containsAny(saga.getAssociationValues(), entry.getAssociationValues())) {
                boolean requiresRetry = false;
                int invocationCount = 0;
                while (invocationCount == 0 || requiresRetry) {
                    try {
                        ensureActiveUnitOfWork(entry.getPublishedEvent());                        invocationCount++;
                        saga.handle(entry.getPublishedEvent());
                    } catch (Exception e) {
                        RetryPolicy retryPolicy = errorHandler.onErrorInvoking(saga, entry.getPublishedEvent(),
                                                                               invocationCount, e);
                        if (retryPolicy.requiresRollback()) {
                            rollbackUnitOfWork(e);
                        }
                        requiresRetry = retryPolicy.requiresRescheduleEvent();
                        if (requiresRetry && retryPolicy.waitTime() > 0) {
                            Thread.sleep(retryPolicy.waitTime());
                        }
                    }
                }
                sagaInvoked = true;
            }
        }
        return sagaInvoked;
    }

    private boolean containsAny(AssociationValues associationValues, Collection<AssociationValue> toFind) {
        for (AssociationValue valueToFind : toFind) {
            if (associationValues.contains(valueToFind)) {
                return true;
            }
        }
        return false;
    }

    @SuppressWarnings("unchecked")
    private boolean persistProcessedSagas(boolean logExceptions) throws Exception {
        try {
            Set<String> committedSagas = new HashSet<>();
            if (!processedSagas.isEmpty()) {
                ensureActiveUnitOfWork(null);
                for (Saga saga : processedSagas.values()) {
                    if (newlyCreatedSagas.containsKey(saga.getSagaIdentifier())) {
                        sagaRepository.add(saga);
                    } else {
                        sagaRepository.commit(saga);
                    }
                    committedSagas.add(saga.getSagaIdentifier());
                }
                unitOfWork.commit();
                processedSagas.keySet().removeAll(committedSagas);
                newlyCreatedSagas.keySet().removeAll(committedSagas);
            }
            return true;
        } catch (Exception e) {
            if (AxonNonTransientException.isCauseOf(e)) {
                throw e;
            }
            if (logExceptions) {
                logger.warn("Exception while attempting to persist Sagas", e);
            }
            rollbackUnitOfWork(e);
            return false;
        }
    }

    private boolean isLastInBacklog(long sequence) {
        return ringBuffer.getCursor() <= sequence;
    }

    private void processNewSagaInstance(AsyncSagaProcessingEvent entry, AssociationValue associationValue) {
        ensureActiveUnitOfWork(entry.getPublishedEvent());
        final AbstractAnnotatedSaga newSaga = entry.getNewSaga();
        if (parameterResolverFactory != null) {
            newSaga.registerParameterResolverFactory(parameterResolverFactory);
        }
        newSaga.associateWith(associationValue);
        newSaga.handle(entry.getPublishedEvent());
        processedSagas.put(newSaga.getSagaIdentifier(), newSaga);
        newlyCreatedSagas.put(newSaga.getSagaIdentifier(), newSaga);
    }

    private void ensureActiveUnitOfWork(EventMessage<?> message) {
        if (unitOfWork == null || !unitOfWork.isActive()) {
            // TODO: Implement batching support
            unitOfWork = unitOfWorkFactory.createUnitOfWork(message);
        }
    }

    private void rollbackUnitOfWork(Exception e) {
        if (unitOfWork != null && unitOfWork.isActive()) {
            unitOfWork.rollback(e);
        }
    }

    private boolean ownedByCurrentProcessor(String sagaIdentifier) {
        return processedSagas.containsKey(sagaIdentifier)
                || Math.abs(sagaIdentifier.hashCode() & Integer.MAX_VALUE) % processorCount == processorId;
    }

    @Override
    public void onStart() {
    }

    @Override
    public void onShutdown() {
        try {
            if (!persistProcessedSagas(true)) {
                logger.error(
                        "The processor was shut down while some Saga instances could not be persisted. As a result,"
                                + "persisted Saga state may not properly reflect the activity of those Sagas.");
            }
        } catch (Exception e) {
            logger.error("A fatal, non-transient exception occurred while attempting to persist Saga state", e);
        }
    }
}<|MERGE_RESOLUTION|>--- conflicted
+++ resolved
@@ -53,12 +53,8 @@
     private final int processorId;
     private final RingBuffer<AsyncSagaProcessingEvent> ringBuffer;
     private final AsyncAnnotatedSagaManager.SagaManagerStatus status;
-<<<<<<< HEAD
-    private UnitOfWork unitOfWork;
+    private UnitOfWork<EventMessage<?>> unitOfWork;
     private final ErrorHandler errorHandler;
-=======
-    private UnitOfWork<EventMessage<?>> unitOfWork;
->>>>>>> e69f3da1
 
     private AsyncSagaEventProcessor(SagaRepository sagaRepository, ParameterResolverFactory parameterResolverFactory,
                                     int processorCount, int processorId,
