--- conflicted
+++ resolved
@@ -82,25 +82,16 @@
     @Override
     protected void prepareForCommit(LockAwareAggregate<T, EventSourcedAggregate<T>> aggregate) {
         super.prepareForCommit(aggregate);
-        CurrentUnitOfWork.get().onRollback(
-                (u, e) -> cache.remove(aggregate.identifier())
-        );
-
+        CurrentUnitOfWork.get().onRollback(u -> cache.remove(aggregate.identifier()));
     }
 
     @Override
-<<<<<<< HEAD
-    public void add(T aggregate) {
-        CurrentUnitOfWork.get().onRollback(u -> cache.remove(aggregate.getIdentifier()));
-        super.add(aggregate);
-=======
     protected EventSourcedAggregate<T> doCreateNewForLock(Supplier<T> factoryMethod) {
         EventSourcedAggregate<T> aggregate = super.doCreateNewForLock(factoryMethod);
         String aggregateIdentifier = aggregate.identifier();
         // TODO: Add an entry in the cache which is serializable
         cache.put(aggregateIdentifier, new CacheEntry<>(aggregate));
         return aggregate;
->>>>>>> 89e31819
     }
 
     @Override
@@ -136,10 +127,7 @@
         } else if (aggregate.isDeleted()) {
             throw new AggregateDeletedException(aggregateIdentifier);
         }
-<<<<<<< HEAD
         CurrentUnitOfWork.get().onRollback(u -> cache.remove(aggregateIdentifier));
-=======
->>>>>>> 89e31819
         return aggregate;
     }
 
