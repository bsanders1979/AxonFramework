/*
 * Copyright (c) 2010-2016. Axon Framework
 *
 * Licensed under the Apache License, Version 2.0 (the "License");
 * you may not use this file except in compliance with the License.
 * You may obtain a copy of the License at
 *
 *     http://www.apache.org/licenses/LICENSE-2.0
 *
 * Unless required by applicable law or agreed to in writing, software
 * distributed under the License is distributed on an "AS IS" BASIS,
 * WITHOUT WARRANTIES OR CONDITIONS OF ANY KIND, either express or implied.
 * See the License for the specific language governing permissions and
 * limitations under the License.
 */

package org.axonframework.eventsourcing.eventstore;

import org.axonframework.common.AxonThreadFactory;
import org.axonframework.common.io.IOUtils;
import org.axonframework.eventhandling.EventMessage;
import org.axonframework.eventhandling.TrackedEventMessage;
import org.axonframework.monitoring.MessageMonitor;
import org.axonframework.monitoring.NoOpMessageMonitor;
import org.slf4j.Logger;
import org.slf4j.LoggerFactory;

import javax.annotation.PreDestroy;
import java.util.*;
import java.util.concurrent.*;
import java.util.concurrent.atomic.AtomicBoolean;
import java.util.concurrent.locks.Condition;
import java.util.concurrent.locks.Lock;
import java.util.concurrent.locks.ReentrantLock;
import java.util.stream.Stream;

import static java.util.stream.Collectors.toList;

/**
 * @author Rene de Waele
 */
public class EmbeddedEventStore extends AbstractEventStore {
    private static final Logger logger = LoggerFactory.getLogger(EmbeddedEventStore.class);
    private static final ThreadGroup THREAD_GROUP = new ThreadGroup(EmbeddedEventStore.class.getSimpleName());

    private final Lock consumerLock = new ReentrantLock();
    private final Condition consumableEventsCondition = consumerLock.newCondition();
    private final Set<EventConsumer> tailingConsumers = new CopyOnWriteArraySet<>();
    private final EventProducer producer;
    private final long cleanupDelayMillis;
    private final ThreadFactory threadFactory;
    private final ScheduledExecutorService cleanupService;

    private volatile Node oldest;
    private final AtomicBoolean producerStarted = new AtomicBoolean();

    public EmbeddedEventStore(EventStorageEngine storageEngine) {
        this(storageEngine, NoOpMessageMonitor.INSTANCE);
    }

    public EmbeddedEventStore(EventStorageEngine storageEngine, MessageMonitor<? super EventMessage<?>> monitor) {
        this(storageEngine, monitor, 10000, 1000L, 10000L, TimeUnit.MILLISECONDS);
    }

    public EmbeddedEventStore(EventStorageEngine storageEngine, MessageMonitor<? super EventMessage<?>> monitor,
                              int cachedEvents, long fetchDelay, long cleanupDelay, TimeUnit timeUnit) {
        super(storageEngine, monitor);
        threadFactory = new AxonThreadFactory(THREAD_GROUP);
        cleanupService = Executors.newScheduledThreadPool(1, threadFactory);
        producer = new EventProducer(timeUnit.toNanos(fetchDelay), cachedEvents);
        cleanupDelayMillis = timeUnit.toMillis(cleanupDelay);
    }

    @PreDestroy
    public void shutDown() {
        tailingConsumers.forEach(IOUtils::closeQuietly);
        IOUtils.closeQuietly(producer);
        cleanupService.shutdownNow();
    }

    private void ensureProducerStarted() {
        if (producerStarted.compareAndSet(false, true)) {
            threadFactory.newThread(() -> {
                try {
                    producer.run();
                } catch (InterruptedException e) {
                    logger.warn("Producer thread was interrupted. Shutting down event store.", e);
                    Thread.currentThread().interrupt();
                }
            }).start();
            cleanupService
                    .scheduleWithFixedDelay(new Cleaner(), cleanupDelayMillis, cleanupDelayMillis, TimeUnit.MILLISECONDS);
        }
    }

    @Override
    protected void afterCommit(List<? extends EventMessage<?>> events) {
        producer.fetchIfWaiting();
    }

    @Override
    public TrackingEventStream streamEvents(TrackingToken trackingToken) {
        Node node = findNode(trackingToken);
        EventConsumer eventConsumer;
        if (node != null) {
            eventConsumer = new EventConsumer(node);
            tailingConsumers.add(eventConsumer);
        } else {
            eventConsumer = new EventConsumer(trackingToken);
        }
        return eventConsumer;
    }

    private Node findNode(TrackingToken trackingToken) {
        Node oldest = this.oldest;
        if (trackingToken == null || oldest == null || oldest.event.trackingToken().isAfter(trackingToken)) {
            return null;
        }
        Node node = oldest;
        while (node != null && !node.event.trackingToken().equals(trackingToken)) {
            node = node.next;
        }
        return node;
    }

    private static class Node {
        private final long index;
        private final TrackingToken previousToken;
        private final TrackedEventMessage<?> event;
        private volatile Node next;

        private Node(long index, TrackingToken previousToken, TrackedEventMessage<?> event) {
            this.index = index;
            this.previousToken = previousToken;
            this.event = event;
        }
    }

    private class EventProducer implements AutoCloseable {
        private final Lock lock = new ReentrantLock();
        private final Condition dataAvailableCondition = lock.newCondition();
        private final long fetchDelayNanos;
        private final int cachedEvents;
        private volatile boolean shouldFetch, closed;
        private Stream<? extends TrackedEventMessage<?>> eventStream;
        private Node newest;

        private EventProducer(long fetchDelayNanos, int cachedEvents) {
            this.fetchDelayNanos = fetchDelayNanos;
            this.cachedEvents = cachedEvents;
        }

        private void run() throws InterruptedException {
            boolean dataFound = false;

            while (!closed) {
                shouldFetch = true;
                while (shouldFetch) {
                    shouldFetch = false;
                    dataFound = fetchData();
                }
                if (!dataFound) {
                    waitForData();
                }
            }
        }

        private void waitForData() throws InterruptedException {
            lock.lock();
            try {
                if (!shouldFetch) {
                    dataAvailableCondition.awaitNanos(fetchDelayNanos);
                }
            } finally {
                lock.unlock();
            }
        }

        private void fetchIfWaiting() {
            shouldFetch = true;
            lock.lock();
            try {
                dataAvailableCondition.signalAll();
            } finally {
                lock.unlock();
            }
        }

        private boolean fetchData() {
            Node currentNewest = newest;
            if (!tailingConsumers.isEmpty()) {
                try {
                    eventStream = storageEngine().readEvents(lastToken(), true);
                    eventStream.forEach(event -> {
                        Node node = new Node(nextIndex(), lastToken(), event);
                        if (newest != null) {
                            newest.next = node;
                        }
                        newest = node;
                        if (oldest == null) {
                            oldest = node;
                        }
                        notifyConsumers();
                        trimCache();
                    });
                } catch (Exception e) {
                    logger.error("Failed to read events from the underlying event storage", e);
                }
            }
            return newest != currentNewest;
        }

        private TrackingToken lastToken() {
            if (newest == null) {
                List<TrackingToken> sortedTokens = tailingConsumers.stream().map(EventConsumer::lastToken)
                        .sorted(Comparator.nullsFirst(Comparator.naturalOrder())).collect(toList());
                return sortedTokens.isEmpty() ? null : sortedTokens.get(0);
            } else {
                return newest.event.trackingToken();
            }
        }

        private long nextIndex() {
            return newest == null ? 0 : newest.index + 1;
        }

        private void notifyConsumers() {
            consumerLock.lock();
            try {
                consumableEventsCondition.signalAll();
            } finally {
                consumerLock.unlock();
            }
        }

        private void trimCache() {
            while (newest != null && oldest != null && newest.index - oldest.index >= cachedEvents) {
                oldest = oldest.next;
            }
        }

        @Override
        public void close() {
            closed = true;
            oldest = null;
            if (eventStream != null) {
                eventStream.close();
            }
        }
    }

    private class EventConsumer implements TrackingEventStream {
        private Stream<? extends TrackedEventMessage<?>> privateStream;
        private Iterator<? extends TrackedEventMessage<?>> privateIterator;
        private volatile TrackingToken lastToken;
        private volatile Node lastNode;
        private TrackedEventMessage<?> peekedEvent;

        private EventConsumer(Node lastNode) {
            this(lastNode.event.trackingToken());
            this.lastNode = lastNode;
        }

        private EventConsumer(TrackingToken startToken) {
            this.lastToken = startToken;
        }

        @Override
        public boolean hasNextAvailable(int timeout, TimeUnit unit) throws InterruptedException {
            return peekedEvent != null || (peekedEvent = peek(timeout, unit)) != null;
        }

        @Override
        public TrackedEventMessage<?> nextAvailable() throws InterruptedException {
            while (peekedEvent == null) {
                peekedEvent = peek(Integer.MAX_VALUE, TimeUnit.MILLISECONDS);
            }
            TrackedEventMessage<?> result = peekedEvent;
            peekedEvent = null;
            return result;
        }

        private TrackedEventMessage<?> peek(int timeout, TimeUnit timeUnit) throws InterruptedException {
<<<<<<< HEAD
            return tailingConsumers.contains(this) ? peekGlobalStream(timeout, timeUnit) :
=======
            return isTailingConsumer() ? peekGlobalStream(timeout, timeUnit) :
>>>>>>> c3373928
                    peekPrivateStream(timeout, timeUnit);
        }

        private boolean isTailingConsumer() {
            return tailingConsumers.contains(this) && (this.lastToken == null || oldest == null || this.lastToken.isAfter(oldest.previousToken));
        }

        private TrackedEventMessage<?> peekGlobalStream(int timeout, TimeUnit timeUnit) throws InterruptedException {
            Node nextNode;
            if ((nextNode = nextNode()) == null && timeout > 0) {
                consumerLock.lock();
                try {
                    consumableEventsCondition.await(timeout, timeUnit);
                    nextNode = nextNode();
                } finally {
                    consumerLock.unlock();
                }
            }
            if (nextNode != null) {
                if (tailingConsumers.contains(this)) {
                    lastNode = nextNode;
                }
                lastToken = nextNode.event.trackingToken();
                return nextNode.event;
            } else {
                return null;
            }
        }

        private TrackedEventMessage<?> peekPrivateStream(int timeout, TimeUnit timeUnit) throws InterruptedException {
            if (privateIterator == null) {
                privateStream = storageEngine().readEvents(lastToken, false);
                privateIterator = privateStream.iterator();
            }
            if (privateIterator.hasNext()) {
                TrackedEventMessage<?> nextEvent = privateIterator.next();
                lastToken = nextEvent.trackingToken();
                return nextEvent;
            } else {
                closePrivateStream();
                lastNode = findNode(lastToken);
                tailingConsumers.add(this);
                ensureProducerStarted();
                return timeout > 0 ? peek(timeout, timeUnit) : null;
            }
        }

        private Node nextNode() {
            Node node = lastNode;
            if (node != null) {
                return node.next;
            }
            node = oldest;
            while (node != null && !Objects.equals(node.previousToken, lastToken)) {
                node = node.next;
            }
            return node;
        }

        private TrackingToken lastToken() {
            return lastToken;
        }

        @Override
        public void close() {
            closePrivateStream();
            tailingConsumers.remove(this);
        }

        private void closePrivateStream() {
            Optional.ofNullable(privateStream).ifPresent(stream -> {
                privateStream = null;
                privateIterator = null;
                stream.close();
            });
        }
    }

    private class Cleaner implements Runnable {
        @Override
        public void run() {
            Node oldestCachedNode = oldest;
            if (oldestCachedNode == null || oldestCachedNode.previousToken == null) {
                return;
            }
            tailingConsumers.stream().filter(consumer -> consumer.lastToken == null ||
                    oldestCachedNode.previousToken.isAfter(consumer.lastToken)).forEach(consumer -> {
                logger.warn("An event processor fell behind the tail end of the event store cache. " +
                                    "This usually indicates a badly performing event processor.");
                tailingConsumers.remove(consumer);
                consumer.lastNode = null; //make old nodes garbage collectible
            });
        }
    }
}<|MERGE_RESOLUTION|>--- conflicted
+++ resolved
@@ -281,11 +281,7 @@
         }
 
         private TrackedEventMessage<?> peek(int timeout, TimeUnit timeUnit) throws InterruptedException {
-<<<<<<< HEAD
-            return tailingConsumers.contains(this) ? peekGlobalStream(timeout, timeUnit) :
-=======
             return isTailingConsumer() ? peekGlobalStream(timeout, timeUnit) :
->>>>>>> c3373928
                     peekPrivateStream(timeout, timeUnit);
         }
 
