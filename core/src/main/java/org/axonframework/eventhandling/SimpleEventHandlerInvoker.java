/*
 * Copyright (c) 2010-2018. Axon Framework
 *
 * Licensed under the Apache License, Version 2.0 (the "License");
 * you may not use this file except in compliance with the License.
 * You may obtain a copy of the License at
 *
 *     http://www.apache.org/licenses/LICENSE-2.0
 *
 * Unless required by applicable law or agreed to in writing, software
 * distributed under the License is distributed on an "AS IS" BASIS,
 * WITHOUT WARRANTIES OR CONDITIONS OF ANY KIND, either express or implied.
 * See the License for the specific language governing permissions and
 * limitations under the License.
 */

package org.axonframework.eventhandling;

import org.axonframework.eventhandling.async.SequencingPolicy;
import org.axonframework.eventhandling.async.SequentialPerAggregatePolicy;
import org.axonframework.messaging.annotation.ParameterResolverFactory;

import java.util.ArrayList;
import java.util.Arrays;
import java.util.List;
import java.util.Objects;
import java.util.stream.Collectors;

import static java.util.stream.Collectors.toCollection;
import static org.axonframework.common.ObjectUtils.getOrDefault;

/**
 * Implementation of an {@link EventHandlerInvoker} that forwards events to a list of registered {@link EventListener
 * EventListeners}.
 *
 * @author Rene de Waele
 */
public class SimpleEventHandlerInvoker implements EventHandlerInvoker {

    private final List<EventListener> eventListeners;
    private final ListenerInvocationErrorHandler listenerInvocationErrorHandler;
    private final SequencingPolicy<? super EventMessage<?>> sequencingPolicy;

    /**
     * Checks if a List has been passed as first parameter. It is a common 'mistake', which is detected and fixed here.
     *
     * @param eventListeners The event listeners to check for a list
     * @return a list of events listeners
     */
    private static List<?> detectList(Object[] eventListeners) {
        return eventListeners.length == 1 && (eventListeners[0] instanceof List) ? (List<?>) eventListeners[0] :
                Arrays.asList(eventListeners);
    }

    /**
     * Initializes a {@link SimpleEventHandlerInvoker} containing one or more {@code eventListeners}. If an event
     * listener is assignable to {@link EventListener} it will registered as is. If not, it will be wrapped by a new
     * {@link AnnotationEventListenerAdapter}.
     * <p>
     * Events handled by the invoker will be passed to all the given {@code eventListeners}. If an exception is
     * triggered during event handling it will be logged using a {@link LoggingErrorHandler} but otherwise
     * ignored.
     * <p>
     * When this invoker is invoked for multiple Segments (i.e. using parallel processing), events from the same
     * Aggregate are guaranteed to be processed in sequence (see {@link SequentialPerAggregatePolicy}).
     *
     * @param eventListeners one or more event listeners to register with this invoker
     */
    public SimpleEventHandlerInvoker(Object... eventListeners) {
        this(detectList(eventListeners), new LoggingErrorHandler());
    }

    /**
     * Initializes a {@link SimpleEventHandlerInvoker} containing the given list of {@code eventListeners}. If an event
     * listener is assignable to {@link EventListener} it will registered as is. If not, it will be wrapped by a new
     * {@link AnnotationEventListenerAdapter}.
     * <p>
     * Events handled by the invoker will be passed to all the given {@code eventListeners}. If an exception is
     * triggered during event handling it will be handled by the given {@code listenerErrorHandler}.
     * <p>
     * When this invoker is invoked for multiple Segments (i.e. using parallel processing), events from the same
     * Aggregate are guaranteed to be processed in sequence (see {@link SequentialPerAggregatePolicy}).
     *
     * @param eventListeners                 list of event listeners to register with this invoker
     * @param listenerInvocationErrorHandler error handler that handles exceptions during processing
     */
    public SimpleEventHandlerInvoker(List<?> eventListeners,
                                     ListenerInvocationErrorHandler listenerInvocationErrorHandler) {
        this(eventListeners, listenerInvocationErrorHandler, new SequentialPerAggregatePolicy());
    }

    /**
     * Initialize the EventHandlerInvoker to invoke the given {@code eventListeners}, using the given
     * {@code listenerInvocationErrorHandler} when an error occurs invoking these handlers and the given
     * {@code sequencingPolicy} to describe the expected sequencing of event messages
     *
     * @param eventListeners                 The listeners to invoke
     * @param listenerInvocationErrorHandler The error handler to invoke when an error occurs
     * @param sequencingPolicy               The policy describing the expectations of sequential processing
     */
    public SimpleEventHandlerInvoker(List<?> eventListeners,
                                     ListenerInvocationErrorHandler listenerInvocationErrorHandler,
                                     SequencingPolicy<? super EventMessage<?>> sequencingPolicy) {
        this.eventListeners = eventListeners.stream()
                                            .map(listener -> listener instanceof EventListener ?
                                                    (EventListener) listener :
                                                    new AnnotationEventListenerAdapter(listener))
                                            .collect(Collectors.toCollection(ArrayList::new));
        this.sequencingPolicy = sequencingPolicy;
        this.listenerInvocationErrorHandler = listenerInvocationErrorHandler;
    }

    /**
     * Initializes a {@link SimpleEventHandlerInvoker} containing the given list of {@code eventListeners}. If an event
     * listener is assignable to {@link EventListener} it will registered as is. If not, it will be wrapped by a new
     * {@link AnnotationEventListenerAdapter}.
     * <p>
     * Events handled by the invoker will be passed to all the given {@code eventListeners}. If an exception is
     * triggered during event handling it will be handled by the given {@code listenerErrorHandler}.
     *
     * @param eventListeners                 list of event listeners to register with this invoker
     * @param parameterResolverFactory       The parameter resolver factory to resolve parameters of the Event Handler methods with
     * @param listenerInvocationErrorHandler error handler that handles exceptions during processing
     */
    public SimpleEventHandlerInvoker(List<?> eventListeners,
                                     ParameterResolverFactory parameterResolverFactory,
                                     ListenerInvocationErrorHandler listenerInvocationErrorHandler) {
        this(eventListeners, parameterResolverFactory, listenerInvocationErrorHandler, new SequentialPerAggregatePolicy());
    }

    /**
     * Initializes a {@link SimpleEventHandlerInvoker} containing the given list of {@code eventListeners}. If an event
     * listener is assignable to {@link EventListener} it will registered as is. If not, it will be wrapped by a new
     * {@link AnnotationEventListenerAdapter}.
     * <p>
     * Events handled by the invoker will be passed to all the given {@code eventListeners}. If an exception is
     * triggered during event handling it will be handled by the given {@code listenerErrorHandler}.
     *
     * @param eventListeners                 list of event listeners to register with this invoker
     * @param parameterResolverFactory       The parameter resolver factory to resolve parameters of the Event Handler
     *                                       methods with
     * @param listenerInvocationErrorHandler error handler that handles exceptions during processing
     * @param sequencingPolicy               The policy describing the expectations of sequential processing
     */
    public SimpleEventHandlerInvoker(List<?> eventListeners,
                                     ParameterResolverFactory parameterResolverFactory,
                                     ListenerInvocationErrorHandler listenerInvocationErrorHandler,
                                     SequencingPolicy<? super EventMessage<?>> sequencingPolicy) {
        this.eventListeners = eventListeners.stream()
                                            .map(listener -> listener instanceof EventListener ?
                                                    (EventListener) listener :
<<<<<<< HEAD
                                                    new AnnotationEventListenerAdapter(listener,
                                                                                       parameterResolverFactory))
                                            .collect(toList());
=======
                                                    new AnnotationEventListenerAdapter(listener, parameterResolverFactory))
                                            .collect(toCollection(ArrayList::new));
>>>>>>> a89462ce
        this.sequencingPolicy = sequencingPolicy;
        this.listenerInvocationErrorHandler = listenerInvocationErrorHandler;
    }

    @Override
    public void handle(EventMessage<?> message, Segment segment) throws Exception {
        for (EventListener listener : eventListeners) {
            try {
                listener.handle(message);
            } catch(Exception e) {
                listenerInvocationErrorHandler.onError(e, message, listener);
            }
        }
    }

    @Override
    public boolean canHandle(EventMessage<?> eventMessage, Segment segment) {
        return hasHandler(eventMessage)
                && segment.matches(Objects.hashCode(getOrDefault(sequencingPolicy.getSequenceIdentifierFor(eventMessage),
                                                                 eventMessage::getIdentifier)));
    }

    private boolean hasHandler(EventMessage<?> eventMessage) {
        for (EventListener eventListener : eventListeners) {
            if (eventListener.canHandle(eventMessage)) {
                return true;
            }
        }
        return false;
    }

    @Override
    public boolean supportsReset() {
        for (EventListener eventListener : eventListeners) {
            if (!eventListener.supportsReset()) {
                return false;
            }
        }
        return true;
    }

    @Override
    public void performReset() {
        for (EventListener eventListener : eventListeners) {
            eventListener.prepareReset();
        }
    }
}<|MERGE_RESOLUTION|>--- conflicted
+++ resolved
@@ -149,14 +149,8 @@
         this.eventListeners = eventListeners.stream()
                                             .map(listener -> listener instanceof EventListener ?
                                                     (EventListener) listener :
-<<<<<<< HEAD
-                                                    new AnnotationEventListenerAdapter(listener,
-                                                                                       parameterResolverFactory))
-                                            .collect(toList());
-=======
                                                     new AnnotationEventListenerAdapter(listener, parameterResolverFactory))
                                             .collect(toCollection(ArrayList::new));
->>>>>>> a89462ce
         this.sequencingPolicy = sequencingPolicy;
         this.listenerInvocationErrorHandler = listenerInvocationErrorHandler;
     }
