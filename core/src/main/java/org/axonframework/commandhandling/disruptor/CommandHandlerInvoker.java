/*
 * Copyright (c) 2010-2017. Axon Framework
 *
 * Licensed under the Apache License, Version 2.0 (the "License");
 * you may not use this file except in compliance with the License.
 * You may obtain a copy of the License at
 *
 *     http://www.apache.org/licenses/LICENSE-2.0
 *
 * Unless required by applicable law or agreed to in writing, software
 * distributed under the License is distributed on an "AS IS" BASIS,
 * WITHOUT WARRANTIES OR CONDITIONS OF ANY KIND, either express or implied.
 * See the License for the specific language governing permissions and
 * limitations under the License.
 */

package org.axonframework.commandhandling.disruptor;

import com.lmax.disruptor.EventHandler;
import com.lmax.disruptor.LifecycleAware;
import org.axonframework.commandhandling.model.*;
import org.axonframework.commandhandling.model.inspection.AggregateModel;
import org.axonframework.commandhandling.model.inspection.AnnotatedAggregateMetaModelFactory;
import org.axonframework.common.Assert;
import org.axonframework.common.caching.Cache;
import org.axonframework.eventsourcing.*;
import org.axonframework.eventsourcing.eventstore.DomainEventStream;
import org.axonframework.eventsourcing.eventstore.EventStore;
<<<<<<< HEAD
import org.axonframework.messaging.Message;
import org.axonframework.messaging.ScopeDescriptor;
=======
import org.axonframework.messaging.annotation.ClasspathHandlerDefinition;
import org.axonframework.messaging.annotation.HandlerDefinition;
>>>>>>> 15de3ffb
import org.axonframework.messaging.annotation.ParameterResolverFactory;
import org.axonframework.messaging.unitofwork.CurrentUnitOfWork;
import org.slf4j.Logger;
import org.slf4j.LoggerFactory;

import java.util.Map;
import java.util.Objects;
import java.util.WeakHashMap;
import java.util.concurrent.Callable;
import java.util.concurrent.ConcurrentHashMap;

/**
 * Component of the DisruptorCommandBus that invokes the command handler. The execution is done within a Unit Of Work.
 * If an aggregate has been pre-loaded, it is set to the ThreadLocal.
 *
 * @author Allard Buijze
 * @since 2.0
 */
public class CommandHandlerInvoker implements EventHandler<CommandHandlingEntry>, LifecycleAware {

    private static final Logger logger = LoggerFactory.getLogger(CommandHandlerInvoker.class);
    private static final ThreadLocal<CommandHandlerInvoker> CURRENT_INVOKER = new ThreadLocal<>();
    private static final Object PLACEHOLDER_VALUE = new Object();

    private final Map<Class<?>, DisruptorRepository> repositories = new ConcurrentHashMap<>();
    private final Cache cache;
    private final int segmentId;

    /**
     * Returns the Repository instance for Aggregate with given {@code typeIdentifier} used by the
     * CommandHandlerInvoker that is running on the current thread.
     * <p>
     * Calling this method from any other thread will return {@code null}.
     *
     * @param type The type of aggregate
     * @param <T>  The type of aggregate
     * @return the repository instance for aggregate of given type
     */
    @SuppressWarnings("unchecked")
    public static <T> DisruptorRepository<T> getRepository(Class<?> type) {
        final CommandHandlerInvoker invoker = CURRENT_INVOKER.get();
        Assert.state(invoker != null,
                     () -> "The repositories of a DisruptorCommandBus are only available " + "in the invoker thread");
        return invoker.repositories.get(type);
    }

    /**
     * Create an aggregate invoker instance for the given {@code segment} and {@code cache}.
     *
     * @param cache     The cache temporarily storing aggregate instances
     * @param segmentId The id of the segment this invoker should handle
     */
    public CommandHandlerInvoker(Cache cache, int segmentId) {
        this.cache = cache;
        this.segmentId = segmentId;
    }

    @Override
    public void onEvent(CommandHandlingEntry entry, long sequence, boolean endOfBatch) {
        if (entry.isRecoverEntry()) {
            removeEntry(entry.getAggregateIdentifier());
        } else if (entry.getInvokerId() == segmentId) {
            entry.start();
            try {
                Object result = entry.getInvocationInterceptorChain().proceed();
                entry.setResult(result);
            } catch (Exception throwable) {
                entry.setExceptionResult(throwable);
            } finally {
                entry.pause();
            }
        }
    }

    /**
     * Create a repository instance for an aggregate created by the given {@code aggregateFactory}. The returning
     * repository must be safe to use by this invoker instance.
     *
     * @param <T>                       The type of aggregate created by the factory
     * @param eventStore                The events store to load and publish events
     * @param aggregateFactory          The factory creating aggregate instances
     * @param snapshotTriggerDefinition The trigger definition for snapshots
     * @param parameterResolverFactory  The factory used to resolve parameters on command handler methods
     * @return A Repository instance for the given aggregate
     */
    @SuppressWarnings("unchecked")
    public <T> Repository<T> createRepository(EventStore eventStore,
                                              AggregateFactory<T> aggregateFactory,
                                              SnapshotTriggerDefinition snapshotTriggerDefinition,
                                              ParameterResolverFactory parameterResolverFactory) {
        return createRepository(eventStore,
                                null,
                                aggregateFactory,
                                snapshotTriggerDefinition,
                                parameterResolverFactory,
                                ClasspathHandlerDefinition.forClass(aggregateFactory.getAggregateType()));
    }

    /**
     * Create a repository instance for an aggregate created by the given {@code aggregateFactory}. The returning
     * repository must be safe to use by this invoker instance.
     *
     * @param <T>                       The type of aggregate created by the factory
     * @param eventStore                The events store to load and publish events
     * @param repositoryProvider        Provides repositories for specified aggregate types
     * @param aggregateFactory          The factory creating aggregate instances
     * @param snapshotTriggerDefinition The trigger definition for snapshots
     * @param parameterResolverFactory  The factory used to resolve parameters on command handler methods
     * @param handlerDefinition         The handler definition used to create concrete handlers
     * @return A Repository instance for the given aggregate
     */
    @SuppressWarnings("unchecked")
    public <T> Repository<T> createRepository(EventStore eventStore,
                                              RepositoryProvider repositoryProvider,
                                              AggregateFactory<T> aggregateFactory,
                                              SnapshotTriggerDefinition snapshotTriggerDefinition,
<<<<<<< HEAD
                                              ParameterResolverFactory parameterResolverFactory) {
        return repositories.computeIfAbsent(
                aggregateFactory.getAggregateType(),
                k -> new DisruptorRepository<>(aggregateFactory,
                                               cache,
                                               eventStore,
                                               parameterResolverFactory,
                                               snapshotTriggerDefinition,
                                               repositoryProvider)
        );
=======
                                              ParameterResolverFactory parameterResolverFactory,
                                              HandlerDefinition handlerDefinition) {
        return repositories.computeIfAbsent(aggregateFactory.getAggregateType(),
                                            k -> new DisruptorRepository<>(aggregateFactory, cache, eventStore,
                                                                           parameterResolverFactory,
                                                                           handlerDefinition,
                                                                           snapshotTriggerDefinition,
                                                                           repositoryProvider));
>>>>>>> 15de3ffb
    }

    private void removeEntry(String aggregateIdentifier) {
        for (DisruptorRepository repository : repositories.values()) {
            repository.removeFromCache(aggregateIdentifier);
        }
        cache.remove(aggregateIdentifier);
    }

    @Override
    public void onStart() {
        CURRENT_INVOKER.set(this);
    }

    @Override
    public void onShutdown() {
        CURRENT_INVOKER.remove();
    }

    /**
     * Repository implementation that is safe to use by a single CommandHandlerInvoker instance.
     *
     * @param <T> The type of aggregate stored in this repository
     */
    static final class DisruptorRepository<T> implements Repository<T> {

        private final EventStore eventStore;
        private final RepositoryProvider repositoryProvider;
        private final SnapshotTriggerDefinition snapshotTriggerDefinition;
        private final AggregateFactory<T> aggregateFactory;
        private final Map<EventSourcedAggregate<T>, Object> firstLevelCache = new WeakHashMap<>();
        private final Cache cache;
        private final AggregateModel<T> model;

        private DisruptorRepository(AggregateFactory<T> aggregateFactory,
                                    Cache cache,
                                    EventStore eventStore,
                                    ParameterResolverFactory parameterResolverFactory,
                                    SnapshotTriggerDefinition snapshotTriggerDefinition,
                                    RepositoryProvider repositoryProvider) {
            this.aggregateFactory = aggregateFactory;
            this.cache = cache;
            this.eventStore = eventStore;
            this.snapshotTriggerDefinition = snapshotTriggerDefinition;
            this.model = AnnotatedAggregateMetaModelFactory.inspectAggregate(aggregateFactory.getAggregateType(),
                                                                             parameterResolverFactory);
            this.repositoryProvider = repositoryProvider;
        }

        private DisruptorRepository(AggregateFactory<T> aggregateFactory, Cache cache, EventStore eventStore,
                                    ParameterResolverFactory parameterResolverFactory,
                                    HandlerDefinition handlerDefinition,
                                    SnapshotTriggerDefinition snapshotTriggerDefinition,
                                    RepositoryProvider repositoryProvider) {
            this.aggregateFactory = aggregateFactory;
            this.cache = cache;
            this.eventStore = eventStore;
            this.snapshotTriggerDefinition = snapshotTriggerDefinition;
            this.model = AnnotatedAggregateMetaModelFactory.inspectAggregate(aggregateFactory.getAggregateType(),
                                                                             parameterResolverFactory,
                                                                             handlerDefinition);
            this.repositoryProvider = repositoryProvider;
        }

        @Override
        public Aggregate<T> load(String aggregateIdentifier, Long expectedVersion) {
            ((CommandHandlingEntry) CurrentUnitOfWork.get()).registerAggregateIdentifier(aggregateIdentifier);
            Aggregate<T> aggregate = load(aggregateIdentifier);
            if (expectedVersion != null && aggregate.version() > expectedVersion) {
                throw new ConflictingAggregateVersionException(aggregateIdentifier, expectedVersion,
                                                               aggregate.version());
            }
            return aggregate;
        }

        @SuppressWarnings("unchecked")
        @Override
        public Aggregate<T> load(String aggregateIdentifier) {
            ((CommandHandlingEntry) CurrentUnitOfWork.get()).registerAggregateIdentifier(aggregateIdentifier);
            EventSourcedAggregate<T> aggregateRoot = null;
            for (EventSourcedAggregate<T> cachedAggregate : firstLevelCache.keySet()) {
                if (aggregateIdentifier.equals(cachedAggregate.identifierAsString())) {
                    logger.debug("Aggregate {} found in first level cache", aggregateIdentifier);
                    aggregateRoot = cachedAggregate;
                }
            }
            if (aggregateRoot == null) {
                Object cachedItem = cache.get(aggregateIdentifier);
                if (AggregateCacheEntry.class.isInstance(cachedItem)) {
                    EventSourcedAggregate<T> cachedAggregate = ((AggregateCacheEntry<T>) cachedItem).recreateAggregate(
                            model, eventStore, repositoryProvider, snapshotTriggerDefinition
                    );

                    aggregateRoot = cachedAggregate.invoke(r -> {
                        if (aggregateFactory.getAggregateType().isInstance(r)) {
                            return cachedAggregate;
                        } else {
                            return null;
                        }
                    });
                }
            }
            if (aggregateRoot == null) {
                logger.debug("Aggregate {} not in first level cache, loading fresh one from Event Store",
                             aggregateIdentifier);
                DomainEventStream eventStream = eventStore.readEvents(aggregateIdentifier);
                SnapshotTrigger trigger = snapshotTriggerDefinition.prepareTrigger(aggregateFactory.getAggregateType());
                if (!eventStream.hasNext()) {
                    throw new AggregateNotFoundException(aggregateIdentifier,
                                                         "The aggregate was not found in the event store");
                }
                aggregateRoot = EventSourcedAggregate.initialize(aggregateFactory.createAggregateRoot(
                        aggregateIdentifier, eventStream.peek()), model, eventStore, repositoryProvider, trigger
                );

                aggregateRoot.initializeState(eventStream);
                firstLevelCache.put(aggregateRoot, PLACEHOLDER_VALUE);
                cache.put(aggregateIdentifier, new AggregateCacheEntry<>(aggregateRoot));
            }
            return aggregateRoot;
        }

        @Override
        public Aggregate<T> newInstance(Callable<T> factoryMethod) throws Exception {
            SnapshotTrigger trigger = snapshotTriggerDefinition.prepareTrigger(aggregateFactory.getAggregateType());
            EventSourcedAggregate<T> aggregate = EventSourcedAggregate.initialize(factoryMethod,
                                                                                  model,
                                                                                  eventStore,
                                                                                  repositoryProvider,
                                                                                  trigger);
            firstLevelCache.put(aggregate, PLACEHOLDER_VALUE);
            cache.put(aggregate.identifierAsString(), new AggregateCacheEntry<>(aggregate));
            return aggregate;
        }

        private void removeFromCache(String aggregateIdentifier) {
            for (EventSourcedAggregate<T> cachedAggregate : firstLevelCache.keySet()) {
                if (aggregateIdentifier.equals(cachedAggregate.identifierAsString())) {
                    firstLevelCache.remove(cachedAggregate);
                    logger.debug("Aggregate {} removed from first level cache for recovery purposes.",
                                 aggregateIdentifier);
                    return;
                }
            }
        }

        @Override
        public void send(Message<?> message, ScopeDescriptor scopeDescription) throws Exception {
            if (scopeDescription instanceof AggregateScopeDescriptor) {
                String aggregateIdentifier = ((AggregateScopeDescriptor) scopeDescription).getIdentifier().toString();
                Aggregate<T> aggregate = load(aggregateIdentifier);
                if (aggregate != null) {
                    aggregate.handle(message);
                } else {
                    logger.debug("Aggregate (with id: " + aggregateIdentifier + ") cannot be loaded. Hence, message '"
                                         + message + "' cannot be handled.");
                }
            }
        }

        @Override
        public boolean canResolve(ScopeDescriptor scopeDescription) {
            return scopeDescription instanceof AggregateScopeDescriptor
                    && Objects.equals(model.type(), ((AggregateScopeDescriptor) scopeDescription).getType());
        }
    }
}<|MERGE_RESOLUTION|>--- conflicted
+++ resolved
@@ -26,13 +26,10 @@
 import org.axonframework.eventsourcing.*;
 import org.axonframework.eventsourcing.eventstore.DomainEventStream;
 import org.axonframework.eventsourcing.eventstore.EventStore;
-<<<<<<< HEAD
 import org.axonframework.messaging.Message;
 import org.axonframework.messaging.ScopeDescriptor;
-=======
 import org.axonframework.messaging.annotation.ClasspathHandlerDefinition;
 import org.axonframework.messaging.annotation.HandlerDefinition;
->>>>>>> 15de3ffb
 import org.axonframework.messaging.annotation.ParameterResolverFactory;
 import org.axonframework.messaging.unitofwork.CurrentUnitOfWork;
 import org.slf4j.Logger;
@@ -149,27 +146,19 @@
                                               RepositoryProvider repositoryProvider,
                                               AggregateFactory<T> aggregateFactory,
                                               SnapshotTriggerDefinition snapshotTriggerDefinition,
-<<<<<<< HEAD
-                                              ParameterResolverFactory parameterResolverFactory) {
+                                              ParameterResolverFactory parameterResolverFactory,
+                                              HandlerDefinition handlerDefinition) {
         return repositories.computeIfAbsent(
                 aggregateFactory.getAggregateType(),
-                k -> new DisruptorRepository<>(aggregateFactory,
-                                               cache,
-                                               eventStore,
-                                               parameterResolverFactory,
-                                               snapshotTriggerDefinition,
-                                               repositoryProvider)
-        );
-=======
-                                              ParameterResolverFactory parameterResolverFactory,
-                                              HandlerDefinition handlerDefinition) {
-        return repositories.computeIfAbsent(aggregateFactory.getAggregateType(),
-                                            k -> new DisruptorRepository<>(aggregateFactory, cache, eventStore,
-                                                                           parameterResolverFactory,
-                                                                           handlerDefinition,
-                                                                           snapshotTriggerDefinition,
-                                                                           repositoryProvider));
->>>>>>> 15de3ffb
+                k -> new DisruptorRepository<>(
+                        aggregateFactory,
+                        cache,
+                        eventStore,
+                        parameterResolverFactory,
+                        handlerDefinition,
+                        snapshotTriggerDefinition,
+                        repositoryProvider
+                ));
     }
 
     private void removeEntry(String aggregateIdentifier) {
