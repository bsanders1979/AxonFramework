--- conflicted
+++ resolved
@@ -120,13 +120,8 @@
     @DirtiesContext
     @Test
     public void testAddAndLoadSaga_ByIdentifier() throws Exception {
-<<<<<<< HEAD
         String identifier = unitOfWork.executeWithResult(() -> repository.createInstance(
                 IdentifierFactory.getInstance().generateIdentifier(), StubSaga::new).getSagaIdentifier());
-=======
-        String identifier =
-                unitOfWork.executeWithResult(() -> repository.newInstance(StubSaga::new).getSagaIdentifier());
->>>>>>> e2b5d6a8
         entityManager.clear();
         startUnitOfWork();
         unitOfWork.execute(() -> {
