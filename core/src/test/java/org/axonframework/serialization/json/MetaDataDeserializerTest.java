package org.axonframework.serialization.json;

import com.fasterxml.jackson.annotation.JsonCreator;
import com.fasterxml.jackson.annotation.JsonProperty;
import com.fasterxml.jackson.core.JsonProcessingException;
import com.fasterxml.jackson.databind.ObjectMapper;
import com.fasterxml.jackson.databind.module.SimpleModule;
import org.axonframework.messaging.MetaData;
<<<<<<< HEAD
import org.junit.BeforeClass;
=======
import org.junit.Before;
>>>>>>> a5cc929f
import org.junit.Test;
import org.junit.runner.RunWith;
import org.junit.runners.Parameterized;
import org.junit.runners.Parameterized.Parameters;

import java.io.IOException;
import java.util.*;

import static junit.framework.TestCase.assertEquals;
import static junit.framework.TestCase.assertTrue;

@RunWith(Parameterized.class)
public class MetaDataDeserializerTest {

<<<<<<< HEAD
    private static String serializedString;
    private static String emptySerializedString;
    private static String serializedContainerString;
    private static String serializedDataInDataString;
    private static ObjectMapper objectMapper;

    private static String serializedStringDT;
    private static String emptySerializedStringDT;
    private static String serializedContainerStringDT;
    private static String serializedDataInDataStringDT;
    private static ObjectMapper objectMapperDT;

    private static class Container {

        private String a;
        private MetaData b;
        private Integer c;

        @JsonCreator
        Container(@JsonProperty("a") String a, @JsonProperty("b") MetaData b, @JsonProperty("c") Integer c){
            this.a = a;
            this.b = b;
            this.c = c;
        }

        public String getA() {
            return a;
        }

        public void setA(String a) {
            this.a = a;
        }

        public MetaData getB() {
            return b;
        }

        public void setB(MetaData b) {
            this.b = b;
        }

        public Integer getC() {
            return c;
        }
=======
    private final ObjectMapper.DefaultTyping defaultTyping;
    private String serializedString;
    private String emptySerializedString;
    private String serializedContainerString;
    private String serializedDataInDataString;
    private ObjectMapper objectMapper;

    @Parameters(name = "{0}")
    public static Collection<ObjectMapper.DefaultTyping> data() {
        return Arrays.asList(null,
                             ObjectMapper.DefaultTyping.JAVA_LANG_OBJECT,
                             ObjectMapper.DefaultTyping.NON_CONCRETE_AND_ARRAYS,
                             ObjectMapper.DefaultTyping.NON_FINAL,
                             ObjectMapper.DefaultTyping.OBJECT_AND_NON_CONCRETE);
    }
>>>>>>> a5cc929f

    public MetaDataDeserializerTest(ObjectMapper.DefaultTyping defaultTyping) {
        this.defaultTyping = defaultTyping;
    }

    @BeforeClass
    public static void setup() throws JsonProcessingException {
        objectMapper = new ObjectMapper();
<<<<<<< HEAD
        objectMapper.registerModule(
            new SimpleModule("Axon-Jackson Module")
                .addSerializer(MetaData.class, new MetaDataSerializer())
                .addDeserializer(MetaData.class, new MetaDataDeserializer())
        );

        Map<String, Object> map = new HashMap<>();
        map.put("one", "two");
        MetaData metaData = new MetaData(map);
        serializedString = objectMapper.writeValueAsString(metaData);
=======
        this.objectMapper.registerModule(
                new SimpleModule("Axon-Jackson Module").addDeserializer(MetaData.class, new MetaDataDeserializer()));

        if (defaultTyping != null) {
            objectMapper.enableDefaultTyping(defaultTyping);
        }

        MetaData metaData = new MetaData(Collections.singletonMap("one", "two"));
        this.serializedString = objectMapper.writeValueAsString(metaData);
>>>>>>> a5cc929f

        MetaData metaData1 = new MetaData(new HashMap<>());
        emptySerializedString = objectMapper.writeValueAsString(metaData1);

        Container container = new Container("a", metaData, 1);
        serializedContainerString = objectMapper.writeValueAsString(container);

        Map<String, Object> map2 = new HashMap<>();
        map2.put("one", metaData);
        MetaData dataInData = new MetaData(map2);
        Container container2 = new Container("a", dataInData, 1);
        serializedDataInDataString = objectMapper.writeValueAsString(container2);

        objectMapperDT = new ObjectMapper();
        objectMapperDT.registerModule(
            new SimpleModule("Axon-Jackson Module")
                .addSerializer(MetaData.class, new MetaDataSerializer())
                .addDeserializer(MetaData.class, new MetaDataDeserializer())
        );
        objectMapperDT.enableDefaultTyping(ObjectMapper.DefaultTyping.NON_FINAL);

        map = new HashMap<>();
        map.put("one", "two");
        metaData = new MetaData(map);
        serializedStringDT = objectMapperDT.writeValueAsString(metaData);

        metaData1 = new MetaData(new HashMap<>());
        emptySerializedStringDT = objectMapperDT.writeValueAsString(metaData1);

        container = new Container("a", metaData, 1);
        serializedContainerStringDT = objectMapperDT.writeValueAsString(container);

        map2 = new HashMap<>();
        map2.put("one", metaData);
        dataInData = new MetaData(map2);
        container2 = new Container("a", dataInData, 1);
        serializedDataInDataStringDT = objectMapperDT.writeValueAsString(container2);
    }

    @Test
    public void testMetaDataSerializationWithDefaultTyping() throws IOException {
<<<<<<< HEAD
        System.out.println(serializedStringDT);
        MetaData deserialized = objectMapperDT.readValue(serializedStringDT, MetaData.class);
        assertEquals(deserialized.get("one"), "two");
        System.out.println(objectMapperDT.writeValueAsString(deserialized));
    }

    @Test
    public void testMetaDataSerializationWithoutDefaultTyping() throws IOException {
        System.out.println(serializedString);
        MetaData deserialized = objectMapper.readValue(serializedString, MetaData.class);
=======
        MetaData deserialized = this.objectMapper.readValue(this.serializedString, MetaData.class);
>>>>>>> a5cc929f
        assertEquals(deserialized.get("one"), "two");
        assertEquals(this.serializedString, objectMapper.writeValueAsString(deserialized));
    }

    @Test
    public void testEmptyMetaDataSerializationWithDefaultTyping() throws IOException {
<<<<<<< HEAD
        System.out.println(emptySerializedStringDT);
        MetaData deserialized = objectMapperDT.readValue(emptySerializedStringDT, MetaData.class);
        assertTrue(deserialized.entrySet().isEmpty());
        System.out.println(objectMapperDT.writeValueAsString(deserialized));
    }

    @Test
    public void testEmptyMetaDataSerializationWithoutDefaultTyping() throws IOException {
        System.out.println(emptySerializedString);
        MetaData deserialized = objectMapper.readValue(emptySerializedString, MetaData.class);
=======
        MetaData deserialized = this.objectMapper.readValue(this.emptySerializedString, MetaData.class);
>>>>>>> a5cc929f
        assertTrue(deserialized.entrySet().isEmpty());

        assertEquals(this.emptySerializedString, objectMapper.writeValueAsString(deserialized));
    }

    @Test
    public void testMetaDataContainerWithDefaultTyping() throws IOException {
<<<<<<< HEAD
        System.out.println(serializedContainerStringDT);
        Container deserialized = objectMapperDT.readValue(serializedContainerStringDT, Container.class);
        assertEquals(deserialized.b.get("one"), "two");
        System.out.println(objectMapperDT.writeValueAsString(deserialized));
    }

    @Test
    public void testMetaDataContainerWithoutDefaultTyping() throws IOException {
        System.out.println(serializedContainerString);
        Container deserialized = objectMapper.readValue(serializedContainerString, Container.class);
=======
        Container deserialized = this.objectMapper.readValue(this.serializedContainerString, Container.class);
>>>>>>> a5cc929f
        assertEquals(deserialized.b.get("one"), "two");

        assertEquals(this.serializedContainerString, objectMapper.writeValueAsString(deserialized));
    }

    @Test
    public void testMetaDataContainerWithDataInDataWithDefaultTyping() throws IOException {
<<<<<<< HEAD
        System.out.println(serializedDataInDataStringDT);
        Container deserialized = objectMapperDT.readValue(serializedDataInDataStringDT, Container.class);
        assertEquals(((Map)deserialized.b.get("one")).get("one"), "two");
        System.out.println(objectMapperDT.writeValueAsString(deserialized));
=======
        Container deserialized = this.objectMapper.readValue(this.serializedDataInDataString, Container.class);
        if (defaultTyping != null) {
            assertEquals(((MetaData) deserialized.b.get("one")).get("one"), "two");
        } else {
            // as there is no typing information, Jackson can't know it's a MetaData entry
            assertEquals(((Map) deserialized.b.get("one")).get("one"), "two");
        }

        assertEquals(this.serializedDataInDataString, objectMapper.writeValueAsString(deserialized));
    }

    public static class Container {

        private String a;
        private MetaData b;
        private Integer c;

        @JsonCreator
        public Container(
                @JsonProperty("a") String a,
                @JsonProperty("b") MetaData b,
                @JsonProperty("c") Integer c) {
            this.a = a;
            this.b = b;
            this.c = c;
        }

        public String getA() {
            return a;
        }

        public void setA(String a) {
            this.a = a;
        }

        public MetaData getB() {
            return b;
        }

        public void setB(MetaData b) {
            this.b = b;
        }

        public Integer getC() {
            return c;
        }

        public void setC(Integer c) {
            this.c = c;
        }
>>>>>>> a5cc929f
    }

    @Test
    public void testMetaDataContainerWithDataInDataWithoutDefaultTyping() throws IOException {
        System.out.println(serializedDataInDataString);
        Container deserialized = objectMapper.readValue(serializedDataInDataString, Container.class);
        assertEquals(((Map)deserialized.b.get("one")).get("one"), "two");
        System.out.println(objectMapper.writeValueAsString(deserialized));
    }
}<|MERGE_RESOLUTION|>--- conflicted
+++ resolved
@@ -6,11 +6,7 @@
 import com.fasterxml.jackson.databind.ObjectMapper;
 import com.fasterxml.jackson.databind.module.SimpleModule;
 import org.axonframework.messaging.MetaData;
-<<<<<<< HEAD
-import org.junit.BeforeClass;
-=======
 import org.junit.Before;
->>>>>>> a5cc929f
 import org.junit.Test;
 import org.junit.runner.RunWith;
 import org.junit.runners.Parameterized;
@@ -25,52 +21,6 @@
 @RunWith(Parameterized.class)
 public class MetaDataDeserializerTest {
 
-<<<<<<< HEAD
-    private static String serializedString;
-    private static String emptySerializedString;
-    private static String serializedContainerString;
-    private static String serializedDataInDataString;
-    private static ObjectMapper objectMapper;
-
-    private static String serializedStringDT;
-    private static String emptySerializedStringDT;
-    private static String serializedContainerStringDT;
-    private static String serializedDataInDataStringDT;
-    private static ObjectMapper objectMapperDT;
-
-    private static class Container {
-
-        private String a;
-        private MetaData b;
-        private Integer c;
-
-        @JsonCreator
-        Container(@JsonProperty("a") String a, @JsonProperty("b") MetaData b, @JsonProperty("c") Integer c){
-            this.a = a;
-            this.b = b;
-            this.c = c;
-        }
-
-        public String getA() {
-            return a;
-        }
-
-        public void setA(String a) {
-            this.a = a;
-        }
-
-        public MetaData getB() {
-            return b;
-        }
-
-        public void setB(MetaData b) {
-            this.b = b;
-        }
-
-        public Integer getC() {
-            return c;
-        }
-=======
     private final ObjectMapper.DefaultTyping defaultTyping;
     private String serializedString;
     private String emptySerializedString;
@@ -86,27 +36,14 @@
                              ObjectMapper.DefaultTyping.NON_FINAL,
                              ObjectMapper.DefaultTyping.OBJECT_AND_NON_CONCRETE);
     }
->>>>>>> a5cc929f
 
     public MetaDataDeserializerTest(ObjectMapper.DefaultTyping defaultTyping) {
         this.defaultTyping = defaultTyping;
     }
 
-    @BeforeClass
-    public static void setup() throws JsonProcessingException {
+    @Before
+    public void setup() throws JsonProcessingException {
         objectMapper = new ObjectMapper();
-<<<<<<< HEAD
-        objectMapper.registerModule(
-            new SimpleModule("Axon-Jackson Module")
-                .addSerializer(MetaData.class, new MetaDataSerializer())
-                .addDeserializer(MetaData.class, new MetaDataDeserializer())
-        );
-
-        Map<String, Object> map = new HashMap<>();
-        map.put("one", "two");
-        MetaData metaData = new MetaData(map);
-        serializedString = objectMapper.writeValueAsString(metaData);
-=======
         this.objectMapper.registerModule(
                 new SimpleModule("Axon-Jackson Module").addDeserializer(MetaData.class, new MetaDataDeserializer()));
 
@@ -116,82 +53,30 @@
 
         MetaData metaData = new MetaData(Collections.singletonMap("one", "two"));
         this.serializedString = objectMapper.writeValueAsString(metaData);
->>>>>>> a5cc929f
 
         MetaData metaData1 = new MetaData(new HashMap<>());
-        emptySerializedString = objectMapper.writeValueAsString(metaData1);
+        this.emptySerializedString = objectMapper.writeValueAsString(metaData1);
 
         Container container = new Container("a", metaData, 1);
-        serializedContainerString = objectMapper.writeValueAsString(container);
+        this.serializedContainerString = objectMapper.writeValueAsString(container);
 
         Map<String, Object> map2 = new HashMap<>();
         map2.put("one", metaData);
         MetaData dataInData = new MetaData(map2);
         Container container2 = new Container("a", dataInData, 1);
-        serializedDataInDataString = objectMapper.writeValueAsString(container2);
-
-        objectMapperDT = new ObjectMapper();
-        objectMapperDT.registerModule(
-            new SimpleModule("Axon-Jackson Module")
-                .addSerializer(MetaData.class, new MetaDataSerializer())
-                .addDeserializer(MetaData.class, new MetaDataDeserializer())
-        );
-        objectMapperDT.enableDefaultTyping(ObjectMapper.DefaultTyping.NON_FINAL);
-
-        map = new HashMap<>();
-        map.put("one", "two");
-        metaData = new MetaData(map);
-        serializedStringDT = objectMapperDT.writeValueAsString(metaData);
-
-        metaData1 = new MetaData(new HashMap<>());
-        emptySerializedStringDT = objectMapperDT.writeValueAsString(metaData1);
-
-        container = new Container("a", metaData, 1);
-        serializedContainerStringDT = objectMapperDT.writeValueAsString(container);
-
-        map2 = new HashMap<>();
-        map2.put("one", metaData);
-        dataInData = new MetaData(map2);
-        container2 = new Container("a", dataInData, 1);
-        serializedDataInDataStringDT = objectMapperDT.writeValueAsString(container2);
+        this.serializedDataInDataString = objectMapper.writeValueAsString(container2);
     }
 
     @Test
     public void testMetaDataSerializationWithDefaultTyping() throws IOException {
-<<<<<<< HEAD
-        System.out.println(serializedStringDT);
-        MetaData deserialized = objectMapperDT.readValue(serializedStringDT, MetaData.class);
-        assertEquals(deserialized.get("one"), "two");
-        System.out.println(objectMapperDT.writeValueAsString(deserialized));
-    }
-
-    @Test
-    public void testMetaDataSerializationWithoutDefaultTyping() throws IOException {
-        System.out.println(serializedString);
-        MetaData deserialized = objectMapper.readValue(serializedString, MetaData.class);
-=======
         MetaData deserialized = this.objectMapper.readValue(this.serializedString, MetaData.class);
->>>>>>> a5cc929f
         assertEquals(deserialized.get("one"), "two");
         assertEquals(this.serializedString, objectMapper.writeValueAsString(deserialized));
     }
 
     @Test
     public void testEmptyMetaDataSerializationWithDefaultTyping() throws IOException {
-<<<<<<< HEAD
-        System.out.println(emptySerializedStringDT);
-        MetaData deserialized = objectMapperDT.readValue(emptySerializedStringDT, MetaData.class);
-        assertTrue(deserialized.entrySet().isEmpty());
-        System.out.println(objectMapperDT.writeValueAsString(deserialized));
-    }
-
-    @Test
-    public void testEmptyMetaDataSerializationWithoutDefaultTyping() throws IOException {
-        System.out.println(emptySerializedString);
-        MetaData deserialized = objectMapper.readValue(emptySerializedString, MetaData.class);
-=======
         MetaData deserialized = this.objectMapper.readValue(this.emptySerializedString, MetaData.class);
->>>>>>> a5cc929f
         assertTrue(deserialized.entrySet().isEmpty());
 
         assertEquals(this.emptySerializedString, objectMapper.writeValueAsString(deserialized));
@@ -199,20 +84,7 @@
 
     @Test
     public void testMetaDataContainerWithDefaultTyping() throws IOException {
-<<<<<<< HEAD
-        System.out.println(serializedContainerStringDT);
-        Container deserialized = objectMapperDT.readValue(serializedContainerStringDT, Container.class);
-        assertEquals(deserialized.b.get("one"), "two");
-        System.out.println(objectMapperDT.writeValueAsString(deserialized));
-    }
-
-    @Test
-    public void testMetaDataContainerWithoutDefaultTyping() throws IOException {
-        System.out.println(serializedContainerString);
-        Container deserialized = objectMapper.readValue(serializedContainerString, Container.class);
-=======
         Container deserialized = this.objectMapper.readValue(this.serializedContainerString, Container.class);
->>>>>>> a5cc929f
         assertEquals(deserialized.b.get("one"), "two");
 
         assertEquals(this.serializedContainerString, objectMapper.writeValueAsString(deserialized));
@@ -220,12 +92,6 @@
 
     @Test
     public void testMetaDataContainerWithDataInDataWithDefaultTyping() throws IOException {
-<<<<<<< HEAD
-        System.out.println(serializedDataInDataStringDT);
-        Container deserialized = objectMapperDT.readValue(serializedDataInDataStringDT, Container.class);
-        assertEquals(((Map)deserialized.b.get("one")).get("one"), "two");
-        System.out.println(objectMapperDT.writeValueAsString(deserialized));
-=======
         Container deserialized = this.objectMapper.readValue(this.serializedDataInDataString, Container.class);
         if (defaultTyping != null) {
             assertEquals(((MetaData) deserialized.b.get("one")).get("one"), "two");
@@ -276,14 +142,6 @@
         public void setC(Integer c) {
             this.c = c;
         }
->>>>>>> a5cc929f
     }
 
-    @Test
-    public void testMetaDataContainerWithDataInDataWithoutDefaultTyping() throws IOException {
-        System.out.println(serializedDataInDataString);
-        Container deserialized = objectMapper.readValue(serializedDataInDataString, Container.class);
-        assertEquals(((Map)deserialized.b.get("one")).get("one"), "two");
-        System.out.println(objectMapper.writeValueAsString(deserialized));
-    }
 }