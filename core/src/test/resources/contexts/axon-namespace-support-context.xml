<<<<<<< HEAD
<?xml version="1.0" encoding="UTF-8"?>
<!--
  ~ Copyright (c) 2010-2011. Axon Framework
  ~
  ~ Licensed under the Apache License, Version 2.0 (the "License");
  ~ you may not use this file except in compliance with the License.
  ~ You may obtain a copy of the License at
  ~
  ~     http://www.apache.org/licenses/LICENSE-2.0
  ~
  ~ Unless required by applicable law or agreed to in writing, software
  ~ distributed under the License is distributed on an "AS IS" BASIS,
  ~ WITHOUT WARRANTIES OR CONDITIONS OF ANY KIND, either express or implied.
  ~ See the License for the specific language governing permissions and
  ~ limitations under the License.
  -->

<beans xmlns="http://www.springframework.org/schema/beans"
       xmlns:xsi="http://www.w3.org/2001/XMLSchema-instance"
       xmlns:axon="http://www.axonframework.org/schema/core"
       xmlns:context="http://www.springframework.org/schema/context" xmlns:tx="http://www.springframework.org/schema/tx"
       xsi:schemaLocation="http://www.axonframework.org/schema/core http://www.axonframework.org/schema/axon-core.xsd
                           http://www.springframework.org/schema/beans http://www.springframework.org/schema/beans/spring-beans.xsd
                           http://www.springframework.org/schema/context http://www.springframework.org/schema/context/spring-context.xsd
                           http://www.springframework.org/schema/tx http://www.springframework.org/schema/tx/spring-tx-2.5.xsd">

    <context:annotation-config/>
    <tx:annotation-driven transaction-manager="transactionManager"/>

    <import resource="classpath:/META-INF/spring/db-context.xml"/>
    <import resource="classpath:/META-INF/spring/test-context.xml"/>

    <axon:annotation-config command-bus="commandBus-embedded-ref"/>

    <axon:saga-manager id="sagaManager" saga-factory="sagaFactory">
        <axon:types>org.axonframework.contextsupport.spring.StubSaga</axon:types>
    </axon:saga-manager>

    <axon:saga-manager id="asyncSagaManager" saga-factory="sagaFactory">
        <axon:async executor="taskExecutor"/>
        <axon:types>org.axonframework.contextsupport.spring.StubSaga</axon:types>
    </axon:saga-manager>

    <axon:saga-manager id="asyncTransactionalSagaManager" saga-repository="allDefinedSagaRepository"
                       saga-factory="sagaFactory">
        <axon:async buffer-size="32" processor-count="1" executor="taskExecutor"
                    transaction-manager="transactionManager"/>
        <axon:types>org.axonframework.contextsupport.spring.StubSaga</axon:types>
    </axon:saga-manager>

    <axon:aggregate-command-handler id="aggregateCommandHandlerWithoutTargetResolver"
                                    aggregate-type="org.axonframework.contextsupport.spring.SimpleAnnotatedAggregate"
                                    repository="testRepository"
                                    command-bus="mockCommandBus1"/>

    <axon:aggregate-command-handler id="aggregateCommandHandlerWithTargetResolver"
                                    aggregate-type="org.axonframework.contextsupport.spring.SimpleAnnotatedAggregate"
                                    repository="testRepository"
                                    command-bus="mockCommandBus2"
                                    command-target-resolver="commandTargetResolver"/>

    <axon:jpa-saga-repository id="allDefinedSagaRepository" resource-injector="mockResourceInjector"
                              use-explicit-flush="false" saga-serializer="sagaSerializer"
                              entity-manager-provider="myEntityManagerProvider"/>

    <bean id="sagaSerializer" class="org.axonframework.serializer.xml.XStreamSerializer"/>

    <bean id="commandTargetResolver" class="org.axonframework.testutils.MockitoMockFactoryBean">
        <property name="mockType" value="org.axonframework.commandhandling.CommandTargetResolver"/>
    </bean>

    <bean id="sagaFactory" class="org.axonframework.testutils.MockitoMockFactoryBean">
        <property name="mockType" value="org.axonframework.saga.SagaFactory"/>
    </bean>

    <bean id="mockCommandBus1" class="org.axonframework.testutils.MockitoMockFactoryBean">
        <property name="mockType" value="org.axonframework.commandhandling.CommandBus"/>
    </bean>

    <bean id="mockCommandBus2" class="org.axonframework.testutils.MockitoMockFactoryBean">
        <property name="mockType" value="org.axonframework.commandhandling.CommandBus"/>
    </bean>

    <bean id="mockResourceInjector" class="org.axonframework.testutils.MockitoMockFactoryBean">
        <property name="mockType" value="org.axonframework.saga.ResourceInjector"/>
        <property name="singleton" value="true"/>
    </bean>

    <bean id="mockTransactionManager" class="org.axonframework.testutils.MockitoMockFactoryBean">
        <property name="mockType" value="org.springframework.transaction.PlatformTransactionManager"/>
        <property name="singleton" value="true"/>
    </bean>

    <axon:command-bus id="commandBus-embedded-ref">
        <axon:interceptors>
            <ref local="commandBusInterceptor"/>
        </axon:interceptors>
    </axon:command-bus>

    <axon:command-bus id="commandBus-embedded-interceptor-bean">
        <axon:interceptors>
            <bean class="org.axonframework.commandhandling.interceptors.SpringTransactionalInterceptor"/>
        </axon:interceptors>
    </axon:command-bus>

    <axon:command-bus id="commandBus-interceptor-attribute">
        <axon:interceptors>
            <ref bean="commandBusInterceptor"/>
        </axon:interceptors>
    </axon:command-bus>

    <axon:command-bus id="commandBus-mbeans-false" register-mbeans="false"/>

    <axon:command-bus id="commandBus-mbeans-true" register-mbeans="true"/>

    <axon:event-bus id="eventBus"/>

    <axon:jpa-event-store id="eventStore" data-source="dataSource"
                          event-serializer="eventSerializer" max-snapshots-archived="2" batch-size="1000"/>

    <axon:jpa-event-store id="eventStore2" data-source="dataSource" entity-manager-provider="myEntityManagerProvider"
                          event-serializer="eventSerializer" max-snapshots-archived="2" batch-size="1000">
        <axon:upcasters converter-factory="converterFactory" strategy="eager">
            <bean class="org.axonframework.testutils.MockitoMockFactoryBean">
                <property name="mockType" value="org.axonframework.upcasting.Upcaster"/>
            </bean>
        </axon:upcasters>
    </axon:jpa-event-store>

    <axon:jpa-event-store id="eventStore3" data-source="dataSource" entity-manager-provider="myEntityManagerProvider"
                          event-serializer="eventSerializer" max-snapshots-archived="2" batch-size="1000">
        <axon:upcasters>
            <bean class="org.axonframework.testutils.MockitoMockFactoryBean">
                <property name="mockType" value="org.axonframework.upcasting.Upcaster"/>
            </bean>
            <bean class="org.axonframework.testutils.MockitoMockFactoryBean">
                <property name="mockType" value="org.axonframework.upcasting.Upcaster"/>
            </bean>
        </axon:upcasters>
    </axon:jpa-event-store>

    <bean id="converterFactory" class="org.axonframework.serializer.ChainingConverterFactory"/>
    <bean id="myEntityManagerProvider" class="org.axonframework.common.jpa.ContainerManagedEntityManagerProvider"/>

    <axon:filesystem-event-store id="fileEventStore" base-dir="/tmp" event-serializer="eventSerializer"/>

    <bean id="eventSerializer" class="org.axonframework.serializer.xml.XStreamSerializer"/>

    <bean id="commandBusInterceptor"
          class="org.axonframework.commandhandling.interceptors.SpringTransactionalInterceptor">
    </bean>

    <axon:event-sourcing-repository id="testRepository" locking-strategy="PESSIMISTIC"
                                    aggregate-type="org.axonframework.contextsupport.spring.RepositoryBeanDefinitionParserTest$EventSourcedAggregateRootMock"
                                    event-bus="eventBus" event-store="eventStore" conflict-resolver="conflictResolver">
        <axon:snapshotter-trigger id="snapshotterTrigger" event-count-threshold="50" snapshotter-ref="snapshotter"/>
        <axon:event-processors>
            <bean class="org.axonframework.testutils.MockitoMockFactoryBean">
                <property name="mockType" value="org.axonframework.eventsourcing.EventStreamDecorator"/>
            </bean>
        </axon:event-processors>
    </axon:event-sourcing-repository>

    <axon:event-sourcing-repository id="testCacheRepository" cache-ref="mockCache"
                                    aggregate-type="org.axonframework.contextsupport.spring.RepositoryBeanDefinitionParserTest$EventSourcedAggregateRootMock"
                                    event-bus="eventBus" event-store="eventStore" conflict-resolver="conflictResolver">
        <axon:snapshotter-trigger event-count-threshold="50" snapshotter-ref="snapshotter"/>
    </axon:event-sourcing-repository>

    <bean id="mockCache" class="org.axonframework.testutils.MockitoMockFactoryBean">
        <property name="mockType" value="net.sf.jsr107cache.Cache"/>
    </bean>

    <axon:event-sourcing-repository id="defaultStrategyRepository"
                                    aggregate-type="org.axonframework.contextsupport.spring.RepositoryBeanDefinitionParserTest$EventSourcedAggregateRootMock"
                                    event-bus="eventBus" event-store="eventStore" conflict-resolver="conflictResolver"/>

    <bean id="taskExecutor"
          class="org.springframework.scheduling.concurrent.ThreadPoolTaskExecutor">
        <property name="corePoolSize" value="10"/>
        <property name="maxPoolSize" value="15"/>
        <property name="waitForTasksToCompleteOnShutdown" value="true"/>
    </bean>

    <bean id="conflictResolver" class="org.axonframework.eventsourcing.conflictresolvers.AcceptAllConflictResolver"/>

    <axon:snapshotter id="snapshotter" event-store="eventStore" transaction-manager="transactionManager"
                      executor="taskExecutor"/>
    <axon:snapshotter id="inThreadsnapshotter" transaction-manager="transactionManager" event-store="eventStore"/>

</beans>
=======
<?xml version="1.0" encoding="UTF-8"?>
<!--
  ~ Copyright (c) 2010-2011. Axon Framework
  ~
  ~ Licensed under the Apache License, Version 2.0 (the "License");
  ~ you may not use this file except in compliance with the License.
  ~ You may obtain a copy of the License at
  ~
  ~     http://www.apache.org/licenses/LICENSE-2.0
  ~
  ~ Unless required by applicable law or agreed to in writing, software
  ~ distributed under the License is distributed on an "AS IS" BASIS,
  ~ WITHOUT WARRANTIES OR CONDITIONS OF ANY KIND, either express or implied.
  ~ See the License for the specific language governing permissions and
  ~ limitations under the License.
  -->

<beans xmlns="http://www.springframework.org/schema/beans"
       xmlns:xsi="http://www.w3.org/2001/XMLSchema-instance"
       xmlns:axon="http://www.axonframework.org/schema/core"
       xmlns:context="http://www.springframework.org/schema/context" xmlns:tx="http://www.springframework.org/schema/tx"
       xsi:schemaLocation="http://www.axonframework.org/schema/core http://www.axonframework.org/schema/axon-core.xsd
                           http://www.springframework.org/schema/beans http://www.springframework.org/schema/beans/spring-beans.xsd
                           http://www.springframework.org/schema/context http://www.springframework.org/schema/context/spring-context.xsd
                           http://www.springframework.org/schema/tx http://www.springframework.org/schema/tx/spring-tx-2.5.xsd">

    <context:annotation-config/>
    <tx:annotation-driven transaction-manager="transactionManager"/>

    <import resource="classpath:/META-INF/spring/db-context.xml"/>
    <import resource="classpath:/META-INF/spring/test-context.xml"/>

    <axon:annotation-config command-bus="commandBus-embedded-ref"/>

    <axon:saga-manager id="sagaManager" saga-factory="sagaFactory">
        <axon:types>org.axonframework.contextsupport.spring.StubSaga</axon:types>
    </axon:saga-manager>

    <axon:saga-manager id="asyncSagaManager" saga-factory="sagaFactory">
        <axon:async executor="taskExecutor"/>
        <axon:types>org.axonframework.contextsupport.spring.StubSaga</axon:types>
    </axon:saga-manager>

    <axon:saga-manager id="asyncTransactionalSagaManager" saga-repository="allDefinedSagaRepository"
                       saga-factory="sagaFactory">
        <axon:async buffer-size="32" processor-count="1" executor="taskExecutor"
                    transaction-manager="transactionManager"/>
        <axon:types>org.axonframework.contextsupport.spring.StubSaga</axon:types>
    </axon:saga-manager>

    <axon:aggregate-command-handler id="aggregateCommandHandlerWithoutTargetResolver"
                                    aggregate-type="org.axonframework.contextsupport.spring.SimpleAnnotatedAggregate"
                                    repository="testRepository"
                                    command-bus="mockCommandBus1"/>

    <axon:aggregate-command-handler id="aggregateCommandHandlerWithTargetResolver"
                                    aggregate-type="org.axonframework.contextsupport.spring.SimpleAnnotatedAggregate"
                                    repository="testRepository"
                                    command-bus="mockCommandBus2"
                                    command-target-resolver="commandTargetResolver"/>

    <axon:jpa-saga-repository id="allDefinedSagaRepository" resource-injector="mockResourceInjector"
                              use-explicit-flush="false" saga-serializer="sagaSerializer"
                              entity-manager-provider="myEntityManagerProvider"/>

    <bean id="sagaSerializer" class="org.axonframework.serializer.xml.XStreamSerializer"/>

    <bean id="commandTargetResolver" class="org.axonframework.testutils.MockitoMockFactoryBean">
        <property name="mockType" value="org.axonframework.commandhandling.CommandTargetResolver"/>
    </bean>

    <bean id="sagaFactory" class="org.axonframework.testutils.MockitoMockFactoryBean">
        <property name="mockType" value="org.axonframework.saga.SagaFactory"/>
    </bean>

    <bean id="mockCommandBus1" class="org.axonframework.testutils.MockitoMockFactoryBean">
        <property name="mockType" value="org.axonframework.commandhandling.CommandBus"/>
    </bean>

    <bean id="mockCommandBus2" class="org.axonframework.testutils.MockitoMockFactoryBean">
        <property name="mockType" value="org.axonframework.commandhandling.CommandBus"/>
    </bean>

    <bean id="mockResourceInjector" class="org.axonframework.testutils.MockitoMockFactoryBean">
        <property name="mockType" value="org.axonframework.saga.ResourceInjector"/>
        <property name="singleton" value="true"/>
    </bean>

    <bean id="mockTransactionManager" class="org.axonframework.testutils.MockitoMockFactoryBean">
        <property name="mockType" value="org.springframework.transaction.PlatformTransactionManager"/>
        <property name="singleton" value="true"/>
    </bean>

    <axon:command-bus id="commandBus-embedded-ref">
        <axon:interceptors>
            <ref local="commandBusInterceptor"/>
        </axon:interceptors>
    </axon:command-bus>

    <axon:command-bus id="commandBus-embedded-interceptor-bean">
        <axon:interceptors>
            <bean class="org.axonframework.commandhandling.interceptors.SpringTransactionalInterceptor"/>
        </axon:interceptors>
    </axon:command-bus>

    <axon:command-bus id="commandBus-interceptor-attribute">
        <axon:interceptors>
            <ref bean="commandBusInterceptor"/>
        </axon:interceptors>
    </axon:command-bus>

    <axon:command-bus id="commandBus-mbeans-false" register-mbeans="false"/>

    <axon:command-bus id="commandBus-mbeans-true" register-mbeans="true"/>

    <axon:event-bus id="eventBus"/>

    <axon:jpa-event-store id="eventStore" data-source="dataSource"
                          event-serializer="eventSerializer" max-snapshots-archived="2" batch-size="1000"/>

    <axon:jpa-event-store id="eventStore2" data-source="dataSource" entity-manager-provider="myEntityManagerProvider"
                          event-serializer="eventSerializer" max-snapshots-archived="2" batch-size="1000">
        <axon:upcasters converter-factory="converterFactory" strategy="eager">
            <bean class="org.axonframework.testutils.MockitoMockFactoryBean">
                <property name="mockType" value="org.axonframework.upcasting.Upcaster"/>
            </bean>
        </axon:upcasters>
    </axon:jpa-event-store>

    <axon:jpa-event-store id="eventStore3" data-source="dataSource" entity-manager-provider="myEntityManagerProvider"
                          event-serializer="eventSerializer" max-snapshots-archived="2" batch-size="1000">
        <axon:upcasters>
            <bean class="org.axonframework.testutils.MockitoMockFactoryBean">
                <property name="mockType" value="org.axonframework.upcasting.Upcaster"/>
            </bean>
            <bean class="org.axonframework.testutils.MockitoMockFactoryBean">
                <property name="mockType" value="org.axonframework.upcasting.Upcaster"/>
            </bean>
        </axon:upcasters>
    </axon:jpa-event-store>

    <bean id="converterFactory" class="org.axonframework.serializer.ChainingConverterFactory"/>
    <bean id="myEntityManagerProvider" class="org.axonframework.common.jpa.ContainerManagedEntityManagerProvider"/>

    <axon:filesystem-event-store id="fileEventStore" base-dir="/tmp" event-serializer="eventSerializer">
        <axon:upcasters>
            <bean class="org.axonframework.testutils.MockitoMockFactoryBean">
                <property name="mockType" value="org.axonframework.upcasting.Upcaster"/>
            </bean>
            <bean class="org.axonframework.testutils.MockitoMockFactoryBean">
                <property name="mockType" value="org.axonframework.upcasting.Upcaster"/>
            </bean>
        </axon:upcasters>
    </axon:filesystem-event-store>

    <bean id="eventSerializer" class="org.axonframework.serializer.xml.XStreamSerializer"/>

    <bean id="commandBusInterceptor"
          class="org.axonframework.commandhandling.interceptors.SpringTransactionalInterceptor">
    </bean>

    <axon:event-sourcing-repository id="testRepository" locking-strategy="PESSIMISTIC"
                                    aggregate-type="org.axonframework.contextsupport.spring.RepositoryBeanDefinitionParserTest$EventSourcedAggregateRootMock"
                                    event-bus="eventBus" event-store="eventStore" conflict-resolver="conflictResolver">
        <axon:snapshotter-trigger id="snapshotterTrigger" event-count-threshold="50" snapshotter-ref="snapshotter"/>
        <axon:event-processors>
            <bean class="org.axonframework.testutils.MockitoMockFactoryBean">
                <property name="mockType" value="org.axonframework.eventsourcing.EventStreamDecorator"/>
            </bean>
        </axon:event-processors>
    </axon:event-sourcing-repository>

    <axon:event-sourcing-repository id="testCacheRepository" cache-ref="mockCache"
                                    aggregate-type="org.axonframework.contextsupport.spring.RepositoryBeanDefinitionParserTest$EventSourcedAggregateRootMock"
                                    event-bus="eventBus" event-store="eventStore" conflict-resolver="conflictResolver">
        <axon:snapshotter-trigger event-count-threshold="50" snapshotter-ref="snapshotter"/>
    </axon:event-sourcing-repository>

    <bean id="mockCache" class="org.axonframework.testutils.MockitoMockFactoryBean">
        <property name="mockType" value="net.sf.jsr107cache.Cache"/>
    </bean>

    <axon:event-sourcing-repository id="defaultStrategyRepository"
                                    aggregate-type="org.axonframework.contextsupport.spring.RepositoryBeanDefinitionParserTest$EventSourcedAggregateRootMock"
                                    event-bus="eventBus" event-store="eventStore" conflict-resolver="conflictResolver"/>

    <bean id="taskExecutor"
          class="org.springframework.scheduling.concurrent.ThreadPoolTaskExecutor">
        <property name="corePoolSize" value="10"/>
        <property name="maxPoolSize" value="15"/>
        <property name="waitForTasksToCompleteOnShutdown" value="true"/>
    </bean>

    <bean id="conflictResolver" class="org.axonframework.eventsourcing.conflictresolvers.AcceptAllConflictResolver"/>

    <axon:snapshotter id="snapshotter" event-store="eventStore" transaction-manager="transactionManager"
                      executor="taskExecutor"/>
    <axon:snapshotter id="inThreadsnapshotter" transaction-manager="transactionManager" event-store="eventStore"/>

</beans>
>>>>>>> c9264626
<|MERGE_RESOLUTION|>--- conflicted
+++ resolved
@@ -1,4 +1,3 @@
-<<<<<<< HEAD
 <?xml version="1.0" encoding="UTF-8"?>
 <!--
   ~ Copyright (c) 2010-2011. Axon Framework
@@ -143,7 +142,16 @@
     <bean id="converterFactory" class="org.axonframework.serializer.ChainingConverterFactory"/>
     <bean id="myEntityManagerProvider" class="org.axonframework.common.jpa.ContainerManagedEntityManagerProvider"/>
 
-    <axon:filesystem-event-store id="fileEventStore" base-dir="/tmp" event-serializer="eventSerializer"/>
+    <axon:filesystem-event-store id="fileEventStore" base-dir="/tmp" event-serializer="eventSerializer">
+        <axon:upcasters>
+            <bean class="org.axonframework.testutils.MockitoMockFactoryBean">
+                <property name="mockType" value="org.axonframework.upcasting.Upcaster"/>
+            </bean>
+            <bean class="org.axonframework.testutils.MockitoMockFactoryBean">
+                <property name="mockType" value="org.axonframework.upcasting.Upcaster"/>
+            </bean>
+        </axon:upcasters>
+    </axon:filesystem-event-store>
 
     <bean id="eventSerializer" class="org.axonframework.serializer.xml.XStreamSerializer"/>
 
@@ -189,206 +197,4 @@
                       executor="taskExecutor"/>
     <axon:snapshotter id="inThreadsnapshotter" transaction-manager="transactionManager" event-store="eventStore"/>
 
-</beans>
-=======
-<?xml version="1.0" encoding="UTF-8"?>
-<!--
-  ~ Copyright (c) 2010-2011. Axon Framework
-  ~
-  ~ Licensed under the Apache License, Version 2.0 (the "License");
-  ~ you may not use this file except in compliance with the License.
-  ~ You may obtain a copy of the License at
-  ~
-  ~     http://www.apache.org/licenses/LICENSE-2.0
-  ~
-  ~ Unless required by applicable law or agreed to in writing, software
-  ~ distributed under the License is distributed on an "AS IS" BASIS,
-  ~ WITHOUT WARRANTIES OR CONDITIONS OF ANY KIND, either express or implied.
-  ~ See the License for the specific language governing permissions and
-  ~ limitations under the License.
-  -->
-
-<beans xmlns="http://www.springframework.org/schema/beans"
-       xmlns:xsi="http://www.w3.org/2001/XMLSchema-instance"
-       xmlns:axon="http://www.axonframework.org/schema/core"
-       xmlns:context="http://www.springframework.org/schema/context" xmlns:tx="http://www.springframework.org/schema/tx"
-       xsi:schemaLocation="http://www.axonframework.org/schema/core http://www.axonframework.org/schema/axon-core.xsd
-                           http://www.springframework.org/schema/beans http://www.springframework.org/schema/beans/spring-beans.xsd
-                           http://www.springframework.org/schema/context http://www.springframework.org/schema/context/spring-context.xsd
-                           http://www.springframework.org/schema/tx http://www.springframework.org/schema/tx/spring-tx-2.5.xsd">
-
-    <context:annotation-config/>
-    <tx:annotation-driven transaction-manager="transactionManager"/>
-
-    <import resource="classpath:/META-INF/spring/db-context.xml"/>
-    <import resource="classpath:/META-INF/spring/test-context.xml"/>
-
-    <axon:annotation-config command-bus="commandBus-embedded-ref"/>
-
-    <axon:saga-manager id="sagaManager" saga-factory="sagaFactory">
-        <axon:types>org.axonframework.contextsupport.spring.StubSaga</axon:types>
-    </axon:saga-manager>
-
-    <axon:saga-manager id="asyncSagaManager" saga-factory="sagaFactory">
-        <axon:async executor="taskExecutor"/>
-        <axon:types>org.axonframework.contextsupport.spring.StubSaga</axon:types>
-    </axon:saga-manager>
-
-    <axon:saga-manager id="asyncTransactionalSagaManager" saga-repository="allDefinedSagaRepository"
-                       saga-factory="sagaFactory">
-        <axon:async buffer-size="32" processor-count="1" executor="taskExecutor"
-                    transaction-manager="transactionManager"/>
-        <axon:types>org.axonframework.contextsupport.spring.StubSaga</axon:types>
-    </axon:saga-manager>
-
-    <axon:aggregate-command-handler id="aggregateCommandHandlerWithoutTargetResolver"
-                                    aggregate-type="org.axonframework.contextsupport.spring.SimpleAnnotatedAggregate"
-                                    repository="testRepository"
-                                    command-bus="mockCommandBus1"/>
-
-    <axon:aggregate-command-handler id="aggregateCommandHandlerWithTargetResolver"
-                                    aggregate-type="org.axonframework.contextsupport.spring.SimpleAnnotatedAggregate"
-                                    repository="testRepository"
-                                    command-bus="mockCommandBus2"
-                                    command-target-resolver="commandTargetResolver"/>
-
-    <axon:jpa-saga-repository id="allDefinedSagaRepository" resource-injector="mockResourceInjector"
-                              use-explicit-flush="false" saga-serializer="sagaSerializer"
-                              entity-manager-provider="myEntityManagerProvider"/>
-
-    <bean id="sagaSerializer" class="org.axonframework.serializer.xml.XStreamSerializer"/>
-
-    <bean id="commandTargetResolver" class="org.axonframework.testutils.MockitoMockFactoryBean">
-        <property name="mockType" value="org.axonframework.commandhandling.CommandTargetResolver"/>
-    </bean>
-
-    <bean id="sagaFactory" class="org.axonframework.testutils.MockitoMockFactoryBean">
-        <property name="mockType" value="org.axonframework.saga.SagaFactory"/>
-    </bean>
-
-    <bean id="mockCommandBus1" class="org.axonframework.testutils.MockitoMockFactoryBean">
-        <property name="mockType" value="org.axonframework.commandhandling.CommandBus"/>
-    </bean>
-
-    <bean id="mockCommandBus2" class="org.axonframework.testutils.MockitoMockFactoryBean">
-        <property name="mockType" value="org.axonframework.commandhandling.CommandBus"/>
-    </bean>
-
-    <bean id="mockResourceInjector" class="org.axonframework.testutils.MockitoMockFactoryBean">
-        <property name="mockType" value="org.axonframework.saga.ResourceInjector"/>
-        <property name="singleton" value="true"/>
-    </bean>
-
-    <bean id="mockTransactionManager" class="org.axonframework.testutils.MockitoMockFactoryBean">
-        <property name="mockType" value="org.springframework.transaction.PlatformTransactionManager"/>
-        <property name="singleton" value="true"/>
-    </bean>
-
-    <axon:command-bus id="commandBus-embedded-ref">
-        <axon:interceptors>
-            <ref local="commandBusInterceptor"/>
-        </axon:interceptors>
-    </axon:command-bus>
-
-    <axon:command-bus id="commandBus-embedded-interceptor-bean">
-        <axon:interceptors>
-            <bean class="org.axonframework.commandhandling.interceptors.SpringTransactionalInterceptor"/>
-        </axon:interceptors>
-    </axon:command-bus>
-
-    <axon:command-bus id="commandBus-interceptor-attribute">
-        <axon:interceptors>
-            <ref bean="commandBusInterceptor"/>
-        </axon:interceptors>
-    </axon:command-bus>
-
-    <axon:command-bus id="commandBus-mbeans-false" register-mbeans="false"/>
-
-    <axon:command-bus id="commandBus-mbeans-true" register-mbeans="true"/>
-
-    <axon:event-bus id="eventBus"/>
-
-    <axon:jpa-event-store id="eventStore" data-source="dataSource"
-                          event-serializer="eventSerializer" max-snapshots-archived="2" batch-size="1000"/>
-
-    <axon:jpa-event-store id="eventStore2" data-source="dataSource" entity-manager-provider="myEntityManagerProvider"
-                          event-serializer="eventSerializer" max-snapshots-archived="2" batch-size="1000">
-        <axon:upcasters converter-factory="converterFactory" strategy="eager">
-            <bean class="org.axonframework.testutils.MockitoMockFactoryBean">
-                <property name="mockType" value="org.axonframework.upcasting.Upcaster"/>
-            </bean>
-        </axon:upcasters>
-    </axon:jpa-event-store>
-
-    <axon:jpa-event-store id="eventStore3" data-source="dataSource" entity-manager-provider="myEntityManagerProvider"
-                          event-serializer="eventSerializer" max-snapshots-archived="2" batch-size="1000">
-        <axon:upcasters>
-            <bean class="org.axonframework.testutils.MockitoMockFactoryBean">
-                <property name="mockType" value="org.axonframework.upcasting.Upcaster"/>
-            </bean>
-            <bean class="org.axonframework.testutils.MockitoMockFactoryBean">
-                <property name="mockType" value="org.axonframework.upcasting.Upcaster"/>
-            </bean>
-        </axon:upcasters>
-    </axon:jpa-event-store>
-
-    <bean id="converterFactory" class="org.axonframework.serializer.ChainingConverterFactory"/>
-    <bean id="myEntityManagerProvider" class="org.axonframework.common.jpa.ContainerManagedEntityManagerProvider"/>
-
-    <axon:filesystem-event-store id="fileEventStore" base-dir="/tmp" event-serializer="eventSerializer">
-        <axon:upcasters>
-            <bean class="org.axonframework.testutils.MockitoMockFactoryBean">
-                <property name="mockType" value="org.axonframework.upcasting.Upcaster"/>
-            </bean>
-            <bean class="org.axonframework.testutils.MockitoMockFactoryBean">
-                <property name="mockType" value="org.axonframework.upcasting.Upcaster"/>
-            </bean>
-        </axon:upcasters>
-    </axon:filesystem-event-store>
-
-    <bean id="eventSerializer" class="org.axonframework.serializer.xml.XStreamSerializer"/>
-
-    <bean id="commandBusInterceptor"
-          class="org.axonframework.commandhandling.interceptors.SpringTransactionalInterceptor">
-    </bean>
-
-    <axon:event-sourcing-repository id="testRepository" locking-strategy="PESSIMISTIC"
-                                    aggregate-type="org.axonframework.contextsupport.spring.RepositoryBeanDefinitionParserTest$EventSourcedAggregateRootMock"
-                                    event-bus="eventBus" event-store="eventStore" conflict-resolver="conflictResolver">
-        <axon:snapshotter-trigger id="snapshotterTrigger" event-count-threshold="50" snapshotter-ref="snapshotter"/>
-        <axon:event-processors>
-            <bean class="org.axonframework.testutils.MockitoMockFactoryBean">
-                <property name="mockType" value="org.axonframework.eventsourcing.EventStreamDecorator"/>
-            </bean>
-        </axon:event-processors>
-    </axon:event-sourcing-repository>
-
-    <axon:event-sourcing-repository id="testCacheRepository" cache-ref="mockCache"
-                                    aggregate-type="org.axonframework.contextsupport.spring.RepositoryBeanDefinitionParserTest$EventSourcedAggregateRootMock"
-                                    event-bus="eventBus" event-store="eventStore" conflict-resolver="conflictResolver">
-        <axon:snapshotter-trigger event-count-threshold="50" snapshotter-ref="snapshotter"/>
-    </axon:event-sourcing-repository>
-
-    <bean id="mockCache" class="org.axonframework.testutils.MockitoMockFactoryBean">
-        <property name="mockType" value="net.sf.jsr107cache.Cache"/>
-    </bean>
-
-    <axon:event-sourcing-repository id="defaultStrategyRepository"
-                                    aggregate-type="org.axonframework.contextsupport.spring.RepositoryBeanDefinitionParserTest$EventSourcedAggregateRootMock"
-                                    event-bus="eventBus" event-store="eventStore" conflict-resolver="conflictResolver"/>
-
-    <bean id="taskExecutor"
-          class="org.springframework.scheduling.concurrent.ThreadPoolTaskExecutor">
-        <property name="corePoolSize" value="10"/>
-        <property name="maxPoolSize" value="15"/>
-        <property name="waitForTasksToCompleteOnShutdown" value="true"/>
-    </bean>
-
-    <bean id="conflictResolver" class="org.axonframework.eventsourcing.conflictresolvers.AcceptAllConflictResolver"/>
-
-    <axon:snapshotter id="snapshotter" event-store="eventStore" transaction-manager="transactionManager"
-                      executor="taskExecutor"/>
-    <axon:snapshotter id="inThreadsnapshotter" transaction-manager="transactionManager" event-store="eventStore"/>
-
-</beans>
->>>>>>> c9264626
+</beans>