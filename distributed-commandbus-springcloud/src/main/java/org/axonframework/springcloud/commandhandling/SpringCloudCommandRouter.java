/*
 * Copyright (c) 2010-2017. Axon Framework
 * Licensed under the Apache License, Version 2.0 (the "License");
 * you may not use this file except in compliance with the License.
 * You may obtain a copy of the License at
 *
 *     http://www.apache.org/licenses/LICENSE-2.0
 *
 * Unless required by applicable law or agreed to in writing, software
 * distributed under the License is distributed on an "AS IS" BASIS,
 * WITHOUT WARRANTIES OR CONDITIONS OF ANY KIND, either express or implied.
 * See the License for the specific language governing permissions and
 * limitations under the License.
 */

<<<<<<< HEAD
=======
package org.axonframework.springcloud.commandhandling;

>>>>>>> 7a115750
import org.axonframework.commandhandling.CommandMessage;
import org.axonframework.commandhandling.distributed.*;
import org.axonframework.serialization.SerializedObject;
import org.axonframework.serialization.Serializer;
import org.axonframework.serialization.SimpleSerializedObject;
import org.axonframework.serialization.xml.XStreamSerializer;
import org.springframework.cloud.client.ServiceInstance;
import org.springframework.cloud.client.discovery.DiscoveryClient;
import org.springframework.cloud.client.discovery.event.HeartbeatEvent;
import org.springframework.context.event.EventListener;

import java.net.URI;
import java.util.*;
import java.util.concurrent.atomic.AtomicReference;
import java.util.function.Predicate;
import java.util.stream.Collectors;

/**
 * A {@link org.axonframework.commandhandling.distributed.CommandRouter} implementation which uses Spring Clouds
 * {@link org.springframework.cloud.client.discovery.DiscoveryClient}s to discover and notify other nodes for routing
 * Commands.
 */
public class SpringCloudCommandRouter implements CommandRouter {

    private static final String LOAD_FACTOR = "loadFactor";
    private static final String SERIALIZED_COMMAND_FILTER = "serializedCommandFilter";
    private static final String SERIALIZED_COMMAND_FILTER_CLASS_NAME = "serializedCommandFilterClassName";

    private static final boolean OVERWRITE_MEMBERS = true;
    private static final boolean DO_NOT_OVERWRITE_MEMBERS = false;

    private final DiscoveryClient discoveryClient;
    private final RoutingStrategy routingStrategy;
    private final XStreamSerializer serializer = new XStreamSerializer();
    private final AtomicReference<ConsistentHash> atomicConsistentHash = new AtomicReference<>(new ConsistentHash());

    /**
     * Initialize a {@link org.axonframework.commandhandling.distributed.CommandRouter} with the given
     * {@link org.springframework.cloud.client.discovery.DiscoveryClient} to update it's own membership as a
     * {@code CommandRouter} and to create it's own awareness of available nodes to send commands to in a
     * {@link org.axonframework.commandhandling.distributed.ConsistentHash}. The {@code routingStrategy} is used to
     * define the key based on which Command Messages are routed to their respective handler nodes.
     * The {@code serializer} is used to serialize this node it's set of Commands it can handle to be added as meta data
     * to this {@link org.springframework.cloud.client.ServiceInstance}
     *
     * @param discoveryClient The {@code DiscoveryClient} used to discovery and notify other nodes
     * @param routingStrategy The strategy for routing Commands to a Node
     * @param serializer      The serializer used to serialize this node it's set of Commands it can handle
     * @deprecated {@code serializer} is no longer customizable
     */
    @Deprecated
    public SpringCloudCommandRouter(DiscoveryClient discoveryClient, RoutingStrategy routingStrategy,
                                    Serializer serializer) {
        this(discoveryClient, routingStrategy);
    }

    /**
     * Initialize a {@link org.axonframework.commandhandling.distributed.CommandRouter} with the given
     * {@link org.springframework.cloud.client.discovery.DiscoveryClient} to update it's own membership as a
     * {@code CommandRouter} and to create it's own awareness of available nodes to send commands to in a
     * {@link org.axonframework.commandhandling.distributed.ConsistentHash}. The {@code routingStrategy} is used to
     * define the key based on which Command Messages are routed to their respective handler nodes.
     *
     * @param discoveryClient The {@code DiscoveryClient} used to discovery and notify other nodes
     * @param routingStrategy The strategy for routing Commands to a Node
     */
    public SpringCloudCommandRouter(DiscoveryClient discoveryClient, RoutingStrategy routingStrategy) {
        this.discoveryClient = discoveryClient;
        this.routingStrategy = routingStrategy;
    }

    @Override
    public Optional<Member> findDestination(CommandMessage<?> commandMessage) {
        return atomicConsistentHash.get().getMember(routingStrategy.getRoutingKey(commandMessage), commandMessage);
    }

    @Override
    public void updateMembership(int loadFactor, Predicate<? super CommandMessage<?>> commandFilter) {
        ServiceInstance localServiceInstance = this.discoveryClient.getLocalServiceInstance();
        Map<String, String> localServiceInstanceMetadata = localServiceInstance.getMetadata();
        localServiceInstanceMetadata.put(LOAD_FACTOR, Integer.toString(loadFactor));
        SerializedObject<String> serializedCommandFilter = serializer.serialize(commandFilter, String.class);
        localServiceInstanceMetadata.put(SERIALIZED_COMMAND_FILTER, serializedCommandFilter.getData());
        localServiceInstanceMetadata.put(SERIALIZED_COMMAND_FILTER_CLASS_NAME, serializedCommandFilter.getType().getName());

        updateMemberships(Collections.singleton(localServiceInstance), DO_NOT_OVERWRITE_MEMBERS);
    }

    @EventListener
    @SuppressWarnings("UnusedParameters")
    public void updateMemberships(HeartbeatEvent event) {
        Set<ServiceInstance> allServiceInstances = discoveryClient.getServices().stream()
                .map(discoveryClient::getInstances)
                .flatMap(Collection::stream)
                .filter(serviceInstance -> serviceInstance.getMetadata().containsKey(LOAD_FACTOR) &&
                        serviceInstance.getMetadata().containsKey(SERIALIZED_COMMAND_FILTER) &&
                        serviceInstance.getMetadata().containsKey(SERIALIZED_COMMAND_FILTER_CLASS_NAME))
                .collect(Collectors.toSet());
        updateMemberships(allServiceInstances, OVERWRITE_MEMBERS);
    }

    /**
     * Update the router memberships.
     *
     * @param serviceInstances Services instances to add
     * @param overwrite        True to evict members absent from serviceInstances
     */
    private void updateMemberships(Set<ServiceInstance> serviceInstances, boolean overwrite) {
        AtomicReference<ConsistentHash> updatedConsistentHash;
        if (overwrite) {
            updatedConsistentHash = new AtomicReference<>(new ConsistentHash());
        } else {
            updatedConsistentHash = atomicConsistentHash;
        }

<<<<<<< HEAD
        ServiceInstance localServiceInstance = discoveryClient.getLocalServiceInstance();
        String localServiceId = localServiceInstance.getServiceId();
        URI localServiceUri = localServiceInstance.getUri();

        serviceInstances.forEach(serviceInstance -> {
            URI serviceUri = serviceInstance.getUri();
            String serviceId = serviceInstance.getServiceId();
            boolean local = localServiceId.equals(serviceId) && localServiceUri.equals(serviceUri);

=======
        serviceInstances.forEach(serviceInstance -> {
>>>>>>> 7a115750
            SimpleMember<URI> simpleMember = new SimpleMember<>(
                    serviceId.toUpperCase() + "[" + serviceUri + "]",
                    serviceUri,
                    local,
                    member -> atomicConsistentHash.updateAndGet(consistentHash -> consistentHash.without(member))
            );

            Map<String, String> serviceInstanceMetadata = serviceInstance.getMetadata();

            int loadFactor = Integer.parseInt(serviceInstanceMetadata.get(LOAD_FACTOR));
            SimpleSerializedObject<String> serializedObject = new SimpleSerializedObject<>(
                    serviceInstanceMetadata.get(SERIALIZED_COMMAND_FILTER), String.class,
                    serviceInstanceMetadata.get(SERIALIZED_COMMAND_FILTER_CLASS_NAME), null);
            Predicate<? super CommandMessage<?>> commandNameFilter = serializer.deserialize(serializedObject);

            updatedConsistentHash.updateAndGet(
                    consistentHash -> consistentHash.with(simpleMember, loadFactor, commandNameFilter)
            );
        });

        atomicConsistentHash.set(updatedConsistentHash.get());
    }

}<|MERGE_RESOLUTION|>--- conflicted
+++ resolved
@@ -13,11 +13,8 @@
  * limitations under the License.
  */
 
-<<<<<<< HEAD
-=======
 package org.axonframework.springcloud.commandhandling;
 
->>>>>>> 7a115750
 import org.axonframework.commandhandling.CommandMessage;
 import org.axonframework.commandhandling.distributed.*;
 import org.axonframework.serialization.SerializedObject;
@@ -133,19 +130,14 @@
             updatedConsistentHash = atomicConsistentHash;
         }
 
-<<<<<<< HEAD
         ServiceInstance localServiceInstance = discoveryClient.getLocalServiceInstance();
         String localServiceId = localServiceInstance.getServiceId();
         URI localServiceUri = localServiceInstance.getUri();
 
-        serviceInstances.forEach(serviceInstance -> {
-            URI serviceUri = serviceInstance.getUri();
+        serviceInstances
+                .forEach(serviceInstance -> {URI serviceUri = serviceInstance.getUri();
             String serviceId = serviceInstance.getServiceId();
             boolean local = localServiceId.equals(serviceId) && localServiceUri.equals(serviceUri);
-
-=======
-        serviceInstances.forEach(serviceInstance -> {
->>>>>>> 7a115750
             SimpleMember<URI> simpleMember = new SimpleMember<>(
                     serviceId.toUpperCase() + "[" + serviceUri + "]",
                     serviceUri,
