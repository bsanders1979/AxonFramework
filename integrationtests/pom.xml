--- conflicted
+++ resolved
@@ -19,11 +19,7 @@
     <parent>
         <artifactId>axon</artifactId>
         <groupId>org.axonframework</groupId>
-<<<<<<< HEAD
         <version>4.8.0-SNAPSHOT</version>
-=======
-        <version>4.7.3-SNAPSHOT</version>
->>>>>>> 9e2fc31f
     </parent>
     <modelVersion>4.0.0</modelVersion>
 
