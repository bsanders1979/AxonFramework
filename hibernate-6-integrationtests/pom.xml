<?xml version="1.0" encoding="UTF-8"?>
<!--
  ~ Copyright (c) 2010-2023. Axon Framework
  ~
  ~ Licensed under the Apache License, Version 2.0 (the "License");
  ~ you may not use this file except in compliance with the License.
  ~ You may obtain a copy of the License at
  ~
  ~    http://www.apache.org/licenses/LICENSE-2.0
  ~
  ~ Unless required by applicable law or agreed to in writing, software
  ~ distributed under the License is distributed on an "AS IS" BASIS,
  ~ WITHOUT WARRANTIES OR CONDITIONS OF ANY KIND, either express or implied.
  ~ See the License for the specific language governing permissions and
  ~ limitations under the License.
  -->

<project xmlns="http://maven.apache.org/POM/4.0.0" xmlns:xsi="http://www.w3.org/2001/XMLSchema-instance"
         xsi:schemaLocation="http://maven.apache.org/POM/4.0.0 http://maven.apache.org/xsd/maven-4.0.0.xsd">
    <parent>
        <artifactId>axon</artifactId>
        <groupId>org.axonframework</groupId>
<<<<<<< HEAD
        <version>5.0.0-SNAPSHOT</version>
=======
        <version>4.9.0-SNAPSHOT</version>
>>>>>>> 5e92527b
    </parent>
    <modelVersion>4.0.0</modelVersion>

    <artifactId>axon-hibernate-6-integrationtests</artifactId>

    <name>Axon Framework - Hibernate 6 Integration Tests</name>
    <description>
        Module containing integration tests using Hibernate 6. Does not contain any production code.
    </description>

    <dependencies>
        <!-- Axon -->
        <dependency>
            <groupId>${project.groupId}</groupId>
            <artifactId>axon-messaging</artifactId>
            <version>${project.version}</version>
        </dependency>
        <dependency>
            <groupId>${project.groupId}</groupId>
            <artifactId>axon-messaging</artifactId>
            <version>${project.version}</version>
            <classifier>tests</classifier>
            <scope>test</scope>
        </dependency>
        <dependency>
            <groupId>${project.groupId}</groupId>
            <artifactId>axon-modelling</artifactId>
            <version>${project.version}</version>
        </dependency>
        <dependency>
            <groupId>${project.groupId}</groupId>
            <artifactId>axon-modelling</artifactId>
            <version>${project.version}</version>
            <classifier>tests</classifier>
            <scope>test</scope>
        </dependency>
        <dependency>
            <groupId>${project.groupId}</groupId>
            <artifactId>axon-eventsourcing</artifactId>
            <version>${project.version}</version>
            <scope>test</scope>
        </dependency>
        <dependency>
            <groupId>${project.groupId}</groupId>
            <artifactId>axon-eventsourcing</artifactId>
            <version>${project.version}</version>
            <classifier>tests</classifier>
            <scope>test</scope>
        </dependency>
        <!-- Serialization -->
        <dependency>
            <groupId>com.fasterxml.jackson.core</groupId>
            <artifactId>jackson-databind</artifactId>
            <optional>true</optional>
        </dependency>
        <dependency>
            <groupId>com.fasterxml.jackson.dataformat</groupId>
            <artifactId>jackson-dataformat-cbor</artifactId>
            <scope>test</scope>
        </dependency>
        <dependency>
            <groupId>com.fasterxml.jackson.datatype</groupId>
            <artifactId>jackson-datatype-jsr310</artifactId>
            <optional>true</optional>
        </dependency>
        <dependency>
            <groupId>org.dom4j</groupId>
            <artifactId>dom4j</artifactId>
            <scope>test</scope>
        </dependency>
        <dependency>
            <groupId>xom</groupId>
            <artifactId>xom</artifactId>
            <version>1.3.9</version>
            <scope>test</scope>
        </dependency>
        <!-- Database -->
        <dependency>
            <groupId>org.hibernate.orm</groupId>
            <artifactId>hibernate-core</artifactId>
            <scope>test</scope>
        </dependency>
        <dependency>
            <groupId>org.hsqldb</groupId>
            <artifactId>hsqldb</artifactId>
            <scope>test</scope>
        </dependency>
        <dependency>
            <groupId>jakarta.persistence</groupId>
            <artifactId>jakarta.persistence-api</artifactId>
            <scope>test</scope>
        </dependency>
        <dependency>
            <groupId>javax.persistence</groupId>
            <artifactId>javax.persistence-api</artifactId>
            <scope>test</scope>
        </dependency>
        <!-- Validation -->
        <dependency>
            <groupId>jakarta.el</groupId>
            <artifactId>jakarta.el-api</artifactId>
            <scope>test</scope>
        </dependency>
        <dependency>
            <groupId>jakarta.validation</groupId>
            <artifactId>jakarta.validation-api</artifactId>
            <scope>test</scope>
        </dependency>
        <dependency>
            <groupId>org.glassfish</groupId>
            <artifactId>jakarta.el</artifactId>
            <scope>test</scope>
        </dependency>
        <dependency>
            <groupId>org.hibernate.validator</groupId>
            <artifactId>hibernate-validator</artifactId>
            <scope>test</scope>
        </dependency>
        <!-- Annotations -->
        <dependency>
            <groupId>com.google.code.findbugs</groupId>
            <artifactId>jsr305</artifactId>
            <scope>provided</scope>
        </dependency>
        <dependency>
            <groupId>jakarta.annotation</groupId>
            <artifactId>jakarta.annotation-api</artifactId>
            <scope>test</scope>
        </dependency>
        <!-- Testing -->
        <dependency>
            <groupId>org.hamcrest</groupId>
            <artifactId>hamcrest</artifactId>
            <scope>test</scope>
        </dependency>
        <!-- Spring -->
        <dependency>
            <groupId>org.springframework</groupId>
            <artifactId>spring-test</artifactId>
            <scope>test</scope>
        </dependency>
        <dependency>
            <groupId>org.springframework</groupId>
            <artifactId>spring-orm</artifactId>
            <scope>test</scope>
        </dependency>
    </dependencies>

    <build>
        <plugins>
            <plugin>
                <artifactId>maven-compiler-plugin</artifactId>
                <version>${maven-compiler.version}</version>
                <configuration>
                    <source>11</source>
                    <target>11</target>
                    <encoding>UTF-8</encoding>
                    <showWarnings>true</showWarnings>
                    <showDeprecation>true</showDeprecation>
                </configuration>
            </plugin>
            <plugin>
                <groupId>org.apache.maven.plugins</groupId>
                <artifactId>maven-deploy-plugin</artifactId>
                <version>${maven-deploy.version}</version>
                <configuration>
                    <skip>true</skip>
                </configuration>
            </plugin>
        </plugins>
    </build>
</project><|MERGE_RESOLUTION|>--- conflicted
+++ resolved
@@ -20,11 +20,7 @@
     <parent>
         <artifactId>axon</artifactId>
         <groupId>org.axonframework</groupId>
-<<<<<<< HEAD
         <version>5.0.0-SNAPSHOT</version>
-=======
-        <version>4.9.0-SNAPSHOT</version>
->>>>>>> 5e92527b
     </parent>
     <modelVersion>4.0.0</modelVersion>
 
