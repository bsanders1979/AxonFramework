--- conflicted
+++ resolved
@@ -51,23 +51,9 @@
 import reactor.test.StepVerifier;
 
 import java.time.Duration;
-<<<<<<< HEAD
+import java.time.Duration;
 import java.util.*;
 import java.util.concurrent.*;
-=======
-import java.util.Collections;
-import java.util.Iterator;
-import java.util.LinkedList;
-import java.util.List;
-import java.util.Optional;
-import java.util.UUID;
-import java.util.concurrent.CompletableFuture;
-import java.util.concurrent.CopyOnWriteArrayList;
-import java.util.concurrent.CountDownLatch;
-import java.util.concurrent.ExecutionException;
-import java.util.concurrent.ThreadPoolExecutor;
-import java.util.concurrent.TimeUnit;
->>>>>>> ec78d0cf
 import java.util.concurrent.atomic.AtomicReference;
 import java.util.stream.Collectors;
 import java.util.stream.IntStream;
@@ -361,16 +347,13 @@
                 r -> r.getPayload().getData().toStringUtf8().equals("<string>Hello, World</string>")
                         && 1 == ProcessingInstructionHelper.numberOfResults(r.getProcessingInstructionsList())));
         await().atMost(Duration.ofSeconds(3l))
-<<<<<<< HEAD
-                .until(() ->
-                        spanFactory.spanCompleted("AxonServerQueryBus.streamingQuery"));
-=======
-                .untilAsserted(() ->
-                        spanFactory.verifySpanCompleted("AxonServerQueryBus.streamingQuery"));
->>>>>>> ec78d0cf
+               .untilAsserted(
+                       () -> spanFactory.verifySpanCompleted("AxonServerQueryBus.streamingQuery")
+               );
         await().atMost(Duration.ofSeconds(3l))
-                .untilAsserted(() ->
-                        spanFactory.verifySpanHasException("AxonServerQueryBus.streamingQuery", RuntimeException.class));
+               .untilAsserted(() -> spanFactory.verifySpanHasException(
+                       "AxonServerQueryBus.streamingQuery", RuntimeException.class
+               ));
     }
 
     @Test
