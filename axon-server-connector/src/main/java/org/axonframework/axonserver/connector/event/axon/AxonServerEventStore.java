--- conflicted
+++ resolved
@@ -577,13 +577,7 @@
             );
         }
 
-<<<<<<< HEAD
-        @Override
-        public DomainEventStream readEvents(@Nonnull String aggregateIdentifier) {
-            AtomicLong lastSequenceNumber = new AtomicLong();
-=======
-        public DomainEventStream readEventsWithAutoSnapshot(String aggregateIdentifier, Serializer serializer) {
->>>>>>> bfe98e27
+        public DomainEventStream readEventsWithAutoSnapshot(@Nonnull String aggregateIdentifier, Serializer serializer) {
             Stream<? extends DomainEventData<?>> input =
                     this.readEventData(aggregateIdentifier, ALLOW_SNAPSHOTS_MAGIC_VALUE);
 
