--- conflicted
+++ resolved
@@ -47,20 +47,8 @@
         this.queryResponse = queryResponse;
         this.messageSerializer = messageSerializer;
         this.metadata = new GrpcMetadata(queryResponse.getMetaDataMap(), messageSerializer);
-<<<<<<< HEAD
         if (queryResponse.hasErrorMessage()) {
-            Class<? extends AxonException> exceptionClass = ErrorCode.lookupExceptionClass(queryResponse
-                                                                                                   .getErrorCode());
-            Throwable remoteException = new RemoteQueryException(queryResponse.getErrorCode(),
-                                                                 queryResponse.getErrorMessage());
-            if (QueryExecutionException.class.equals(exceptionClass)) {
-                remoteException = new QueryExecutionException(queryResponse.getErrorMessage().getMessage(), remoteException);
-            }
-            this.exception = remoteException;
-=======
-        if (queryResponse.hasMessage()) {
             this.exception = ErrorCode.getFromCode(queryResponse.getErrorCode()).convert(queryResponse.getMessage());
->>>>>>> 133a8049
         } else {
             this.exception = null;
         }
