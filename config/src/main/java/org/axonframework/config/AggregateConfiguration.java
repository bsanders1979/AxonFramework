/*
 * Copyright (c) 2010-2020. Axon Framework
 *
 * Licensed under the Apache License, Version 2.0 (the "License");
 * you may not use this file except in compliance with the License.
 * You may obtain a copy of the License at
 *
 *    http://www.apache.org/licenses/LICENSE-2.0
 *
 * Unless required by applicable law or agreed to in writing, software
 * distributed under the License is distributed on an "AS IS" BASIS,
 * WITHOUT WARRANTIES OR CONDITIONS OF ANY KIND, either express or implied.
 * See the License for the specific language governing permissions and
 * limitations under the License.
 */

package org.axonframework.config;

<<<<<<< HEAD
import org.axonframework.eventsourcing.snapshotting.SnapshotFilter;
=======
import org.axonframework.eventsourcing.AggregateFactory;
>>>>>>> fca2313f
import org.axonframework.modelling.command.Repository;

/**
 * Specialization of the Module Configuration for modules that define an Aggregate Configuration. This interface allows
 * components to retrieve the Repository used to load Aggregates of the type defined in this Configuration.
 *
 * @param <A> The type of Aggregate defined in this Configuration
 * @author Allard Buijze
 * @since 3.0
 */
public interface AggregateConfiguration<A> extends ModuleConfiguration {

    /**
     * Returns the repository defined to load instances of the Aggregate type defined in this configuration.
     *
     * @return the repository to load aggregates
     */
    Repository<A> repository();

    /**
     * Returns the type of Aggregate defined in this configuration.
     *
     * @return the type of Aggregate defined in this configuration
     */
    Class<A> aggregateType();

    /**
<<<<<<< HEAD
     * Returns the {@link SnapshotFilter} defined in this configuration.
     *
     * @return the {@link SnapshotFilter} defined in this configuration
     */
    SnapshotFilter snapshotFilter();
=======
     * Returns the {@link AggregateFactory} defined in this configuration.
     *
     * @return the {@link AggregateFactory} defined in this configuration.
     */
    AggregateFactory<A> aggregateFactory();
>>>>>>> fca2313f
}<|MERGE_RESOLUTION|>--- conflicted
+++ resolved
@@ -16,11 +16,8 @@
 
 package org.axonframework.config;
 
-<<<<<<< HEAD
+import org.axonframework.eventsourcing.AggregateFactory;
 import org.axonframework.eventsourcing.snapshotting.SnapshotFilter;
-=======
-import org.axonframework.eventsourcing.AggregateFactory;
->>>>>>> fca2313f
 import org.axonframework.modelling.command.Repository;
 
 /**
@@ -48,17 +45,16 @@
     Class<A> aggregateType();
 
     /**
-<<<<<<< HEAD
+     * Returns the {@link AggregateFactory} defined in this configuration.
+     *
+     * @return the {@link AggregateFactory} defined in this configuration.
+     */
+    AggregateFactory<A> aggregateFactory();
+
+    /**
      * Returns the {@link SnapshotFilter} defined in this configuration.
      *
      * @return the {@link SnapshotFilter} defined in this configuration
      */
     SnapshotFilter snapshotFilter();
-=======
-     * Returns the {@link AggregateFactory} defined in this configuration.
-     *
-     * @return the {@link AggregateFactory} defined in this configuration.
-     */
-    AggregateFactory<A> aggregateFactory();
->>>>>>> fca2313f
 }