<?xml version="1.0" encoding="UTF-8"?>
<!--
  ~ Copyright (c) 2010-2022. Axon Framework
  ~
  ~ Licensed under the Apache License, Version 2.0 (the "License");
  ~ you may not use this file except in compliance with the License.
  ~ You may obtain a copy of the License at
  ~
  ~    http://www.apache.org/licenses/LICENSE-2.0
  ~
  ~ Unless required by applicable law or agreed to in writing, software
  ~ distributed under the License is distributed on an "AS IS" BASIS,
  ~ WITHOUT WARRANTIES OR CONDITIONS OF ANY KIND, either express or implied.
  ~ See the License for the specific language governing permissions and
  ~ limitations under the License.
  -->

<project xmlns="http://maven.apache.org/POM/4.0.0" xmlns:xsi="http://www.w3.org/2001/XMLSchema-instance" xsi:schemaLocation="http://maven.apache.org/POM/4.0.0 http://maven.apache.org/xsd/maven-4.0.0.xsd">
    <parent>
        <artifactId>axon</artifactId>
        <groupId>org.axonframework</groupId>
<<<<<<< HEAD
        <version>4.7.0-SNAPSHOT</version>
=======
        <version>4.6.2-SNAPSHOT</version>
>>>>>>> fafdc8a1
    </parent>
    <modelVersion>4.0.0</modelVersion>

    <artifactId>axon-eventsourcing-jakarta</artifactId>

    <name>Axon Event Sourcing (Jakarta)</name>
    <description>
        Module containing all necessary infrastructure components to support Event Sourcing Command and Query models.
        This is an automatic clone of the original module transformed to use `jakarta` packages instead of `javax` ones.
    </description>

    <packaging>jar</packaging>

    <!-- Copies of the dependencies from the original module -->
    <dependencies>
        <dependency>
            <groupId>${project.groupId}</groupId>
            <artifactId>axon-messaging</artifactId>
            <version>${project.version}</version>
            <classifier>tests</classifier>
            <scope>test</scope>
        </dependency>

        <!-- explicitly define transitive dependencies to increase version priority -->
        <!-- see https://maven.apache.org/guides/introduction/introduction-to-dependency-mechanism.html#Transitive_Dependencies -->
        <dependency>
            <groupId>org.axonframework</groupId>
            <artifactId>axon-messaging-jakarta</artifactId>
            <version>${project.version}</version>
        </dependency>

        <dependency>
            <groupId>${project.groupId}</groupId>
            <artifactId>axon-modelling-jakarta</artifactId>
            <version>${project.version}</version>
        </dependency>

        <!-- Persistence -->
        <dependency>
            <groupId>jakarta.persistence</groupId>
            <artifactId>jakarta.persistence-api</artifactId>
            <optional>true</optional>
        </dependency>

        <dependency>
            <groupId>org.hibernate</groupId>
            <artifactId>hibernate-core-jakarta</artifactId>
            <optional>true</optional>
        </dependency>

        <dependency>
            <groupId>org.hsqldb</groupId>
            <artifactId>hsqldb</artifactId>
            <scope>test</scope>
        </dependency>

        <dependency>
            <groupId>mysql</groupId>
            <artifactId>mysql-connector-java</artifactId>
            <scope>test</scope>
        </dependency>

        <!-- Testing -->
        <dependency>
            <groupId>org.testcontainers</groupId>
            <artifactId>junit-jupiter</artifactId>
            <version>${testcontainers.version}</version>
            <scope>test</scope>
        </dependency>
        <!-- Explicitly set the junit-jupiter-api version to override any alternative version pulled in by the testcontainers junit 5 extension -->
        <dependency>
            <groupId>org.junit.jupiter</groupId>
            <artifactId>junit-jupiter-api</artifactId>
            <version>${junit.jupiter.version}</version>
            <scope>test</scope>
        </dependency>
        <dependency>
            <groupId>org.junit.jupiter</groupId>
            <artifactId>junit-jupiter-params</artifactId>
            <version>${junit.jupiter.version}</version>
            <scope>test</scope>
        </dependency>
        <dependency>
            <groupId>org.testcontainers</groupId>
            <artifactId>mysql</artifactId>
            <version>${testcontainers.version}</version>
            <scope>test</scope>
        </dependency>

        <!-- Validation -->
        <dependency>
            <groupId>jakarta.el</groupId>
            <artifactId>jakarta.el-api</artifactId>
            <scope>test</scope>
        </dependency>
        <dependency>
            <groupId>org.hibernate.validator</groupId>
            <artifactId>hibernate-validator</artifactId>
            <version>7.0.4.Final</version> <!-- newer version supports jakarta -->
            <scope>test</scope>
        </dependency>

        <!-- Caching -->
        <dependency>
            <groupId>net.sf.ehcache</groupId>
            <artifactId>ehcache</artifactId>
            <scope>test</scope>
        </dependency>

        <!-- Spring - For testing only! -->
        <dependency>
            <groupId>org.springframework</groupId>
            <artifactId>spring-test</artifactId>
            <scope>test</scope>
        </dependency>

        <dependency>
            <groupId>org.springframework</groupId>
            <artifactId>spring-context-support</artifactId>
            <scope>test</scope>
        </dependency>

        <dependency>
            <groupId>org.springframework</groupId>
            <artifactId>spring-tx</artifactId>
            <scope>test</scope>
        </dependency>

        <dependency>
            <groupId>org.springframework</groupId>
            <artifactId>spring-orm</artifactId>
            <scope>test</scope>
        </dependency>

        <dependency>
            <groupId>org.springframework.security</groupId>
            <artifactId>spring-security-config</artifactId>
            <scope>test</scope>
        </dependency>

        <!-- Serialization -->
        <dependency>
            <groupId>com.fasterxml.jackson.core</groupId>
            <artifactId>jackson-databind</artifactId>
            <scope>test</scope>
        </dependency>

        <dependency>
            <groupId>com.fasterxml.jackson.datatype</groupId>
            <artifactId>jackson-datatype-jsr310</artifactId>
            <scope>test</scope>
        </dependency>

        <!-- Other -->
        <dependency>
            <groupId>jakarta.annotation</groupId>
            <artifactId>jakarta.annotation-api</artifactId>
            <optional>true</optional>
        </dependency>

        <dependency>
            <groupId>com.google.code.findbugs</groupId>
            <artifactId>jsr305</artifactId>
            <scope>provided</scope>
        </dependency>
    </dependencies>

    <build>
        <plugins>
            <plugin>
                <groupId>org.apache.maven.plugins</groupId>
                <artifactId>maven-dependency-plugin</artifactId>
                <executions>
                    <execution>
                        <id>unpack</id>
                        <phase>process-classes</phase>
                        <goals>
                            <goal>unpack</goal>
                        </goals>
                        <configuration>
                            <artifactItems>
                                <artifactItem>
                                    <groupId>org.axonframework</groupId>
                                    <artifactId>axon-eventsourcing</artifactId>
                                    <version>${project.version}</version>
                                    <outputDirectory>${project.build.outputDirectory}</outputDirectory>
                                </artifactItem>
                            </artifactItems>
                        </configuration>
                    </execution>
                    <execution>
                        <id>unpack-tests</id>
                        <phase>process-classes</phase>
                        <goals>
                            <goal>unpack</goal>
                        </goals>
                        <configuration>
                            <artifactItems>
                                <artifactItem>
                                    <groupId>org.axonframework</groupId>
                                    <artifactId>axon-eventsourcing</artifactId>
                                    <version>${project.version}</version>
                                    <classifier>tests</classifier>
                                    <type>test-jar</type>
                                    <overWrite>true</overWrite>
                                    <outputDirectory>${project.build.testOutputDirectory}</outputDirectory>
                                </artifactItem>
                            </artifactItems>
                        </configuration>
                    </execution>
                </executions>
            </plugin>
            <plugin>
                <groupId>org.eclipse.transformer</groupId>
                <artifactId>transformer-maven-plugin</artifactId>
                <executions>
                    <execution>
                        <id>transform</id>
                        <goals>
                            <goal>transform</goal>
                        </goals>
                    </execution>
                    <execution>
                        <id>transform-test</id>
                        <goals>
                            <goal>transform</goal>
                        </goals>
                        <configuration>
                            <transformDirectory>${project.build.testOutputDirectory}</transformDirectory>
                        </configuration>
                    </execution>
                </executions>
            </plugin>
            <plugin>
                <groupId>org.apache.maven.plugins</groupId>
                <artifactId>maven-enforcer-plugin</artifactId>
                <executions>
                    <execution>
                        <id>enforce-banned-dependencies</id>
                        <goals>
                            <goal>enforce</goal>
                        </goals>
                        <configuration>
                            <rules>
                                <bannedDependencies>
                                    <excludes>
                                        <exclude>javax.validation:*</exclude>
                                        <exclude>javax.el:*</exclude>
                                        <exclude>javax.persistence:*</exclude>
                                        <exclude>javax.inject:*</exclude>

                                        <exclude>jakarta.annotation:*:(,2.0.0)</exclude>
                                        <exclude>jakarta.validation:*:(,3.0.0)</exclude>
                                        <exclude>jakarta.el:*:(,4.0.0)</exclude>
                                        <exclude>jakarta.persistence:*:(,3.0.0)</exclude>
                                        <exclude>jakarta.inject:*:(,2.0.0)</exclude>

                                        <exclude>org.springframework</exclude>
                                    </excludes>
                                    <includes>
                                        <!-- allow any spring dependency with test scope -->
                                        <include>org.springframework:*:*:*:test</include>
                                    </includes>
                                </bannedDependencies>
                            </rules>
                            <fail>true</fail>
                        </configuration>
                    </execution>
                </executions>
            </plugin>
            <plugin>
                <artifactId>maven-jar-plugin</artifactId>
                <executions>
                    <execution>
                        <goals>
                            <goal>test-jar</goal>
                        </goals>
                    </execution>
                </executions>
            </plugin>
            <plugin>
                <groupId>org.apache.maven.plugins</groupId>
                <artifactId>maven-assembly-plugin</artifactId>
                <version>${maven-assembly-plugin.version}</version>
                <configuration>
                    <descriptorSourceDirectory>
                        ../assembly-jakarta
                    </descriptorSourceDirectory>
                </configuration>
                <executions>
                    <execution>
                        <id>build-assembly</id>
                        <goals>
                            <goal>single</goal>
                        </goals>
                        <phase>package</phase>
                    </execution>
                </executions>
            </plugin>
        </plugins>
    </build>
</project><|MERGE_RESOLUTION|>--- conflicted
+++ resolved
@@ -19,11 +19,7 @@
     <parent>
         <artifactId>axon</artifactId>
         <groupId>org.axonframework</groupId>
-<<<<<<< HEAD
         <version>4.7.0-SNAPSHOT</version>
-=======
-        <version>4.6.2-SNAPSHOT</version>
->>>>>>> fafdc8a1
     </parent>
     <modelVersion>4.0.0</modelVersion>
 
