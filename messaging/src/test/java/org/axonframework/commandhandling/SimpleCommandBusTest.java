/*
 * Copyright (c) 2010-2022. Axon Framework
 *
 * Licensed under the Apache License, Version 2.0 (the "License");
 * you may not use this file except in compliance with the License.
 * You may obtain a copy of the License at
 *
 *    http://www.apache.org/licenses/LICENSE-2.0
 *
 * Unless required by applicable law or agreed to in writing, software
 * distributed under the License is distributed on an "AS IS" BASIS,
 * WITHOUT WARRANTIES OR CONDITIONS OF ANY KIND, either express or implied.
 * See the License for the specific language governing permissions and
 * limitations under the License.
 */

package org.axonframework.commandhandling;

import org.axonframework.commandhandling.callbacks.NoOpCallback;
import org.axonframework.common.Registration;
import org.axonframework.messaging.InterceptorChain;
import org.axonframework.messaging.MessageHandler;
import org.axonframework.messaging.MessageHandlerInterceptor;
import org.axonframework.messaging.correlation.MessageOriginProvider;
import org.axonframework.messaging.interceptors.CorrelationDataInterceptor;
import org.axonframework.messaging.unitofwork.CurrentUnitOfWork;
import org.axonframework.messaging.unitofwork.RollbackConfigurationType;
import org.axonframework.messaging.unitofwork.UnitOfWork;
import org.axonframework.monitoring.MessageMonitor;
import org.axonframework.tracing.TestSpanFactory;
import org.junit.jupiter.api.*;
import org.mockito.*;

import java.util.concurrent.CountDownLatch;
import java.util.concurrent.TimeUnit;
import java.util.concurrent.atomic.AtomicReference;

import static org.axonframework.commandhandling.GenericCommandMessage.asCommandMessage;
import static org.junit.jupiter.api.Assertions.*;
import static org.mockito.Mockito.*;

/**
 * @author Allard Buijze
 */
class SimpleCommandBusTest {

    private TestSpanFactory spanFactory;
    private SimpleCommandBus testSubject;

    @BeforeEach
    void setUp() {
        this.spanFactory = new TestSpanFactory();
        this.testSubject = SimpleCommandBus.builder().spanFactory(spanFactory).build();
    }

    @AfterEach
    void tearDown() {
        while (CurrentUnitOfWork.isStarted()) {
            CurrentUnitOfWork.get().rollback();
        }
    }

    @Test
    void dispatchCommandHandlerSubscribed() {
        testSubject.subscribe(String.class.getName(), new MyStringCommandHandler());
        testSubject.dispatch(asCommandMessage("Say hi!"),
                             (CommandCallback<String, CommandMessage<String>>) (command, commandResultMessage) -> {
                                 if (commandResultMessage.isExceptional()) {
                                     commandResultMessage.optionalExceptionResult()
                                                         .ifPresent(Throwable::printStackTrace);
                                     fail("Did not expect exception");
                                 }
                                 assertEquals("Say hi!", commandResultMessage.getPayload().getPayload());
                             });
    }

    @Test
<<<<<<< HEAD
    void testDispatchIsCorrectlyTraced() {
        testSubject.subscribe(String.class.getName(), new MyStringCommandHandler());
        testSubject.dispatch(asCommandMessage("Say hi!"),
                             (CommandCallback<String, CommandMessage<String>>) (command, commandResultMessage) -> {
                                 spanFactory.verifySpanCompleted("SimpleCommandBus.dispatch");
                                 spanFactory.verifySpanPropagated("SimpleCommandBus.dispatch", command);
                                 spanFactory.verifySpanActive("SimpleCommandBus.handle");
                             });
        spanFactory.verifySpanCompleted("SimpleCommandBus.handle");
    }

    @Test
    void testDispatchIsCorrectlyTracedDuringException() {
        testSubject.setRollbackConfiguration(RollbackConfigurationType.UNCHECKED_EXCEPTIONS);
        testSubject.subscribe(String.class.getName(), command -> {
            throw new RuntimeException("Some exception");
        });
        testSubject.dispatch(asCommandMessage("Say hi!"),
                             (CommandCallback<String, CommandMessage<String>>) (command, commandResultMessage) -> {
                                 spanFactory.verifySpanCompleted("SimpleCommandBus.dispatch");
                                 spanFactory.verifySpanPropagated("SimpleCommandBus.dispatch", command);
                                 spanFactory.verifySpanActive("SimpleCommandBus.handle");
                             });
        spanFactory.verifySpanCompleted("SimpleCommandBus.handle");
        spanFactory.verifySpanHasException("SimpleCommandBus.dispatch", RuntimeException.class);
    }

    @Test
    void testDispatchCommandImplicitUnitOfWorkIsCommittedOnReturnValue() {
=======
    void dispatchCommandImplicitUnitOfWorkIsCommittedOnReturnValue() {
>>>>>>> 7d9f4498
        final AtomicReference<UnitOfWork<?>> unitOfWork = new AtomicReference<>();
        testSubject.subscribe(String.class.getName(), command -> {
            unitOfWork.set(CurrentUnitOfWork.get());
            assertTrue(CurrentUnitOfWork.isStarted());
            assertNotNull(CurrentUnitOfWork.get());
            return command;
        });
        testSubject.dispatch(asCommandMessage("Say hi!"),
                             (CommandCallback<String, CommandMessage<String>>) (commandMessage, commandResultMessage) -> {
                                 if (commandResultMessage.isExceptional()) {
                                     commandResultMessage.optionalExceptionResult()
                                                         .ifPresent(Throwable::printStackTrace);
                                     fail("Did not expect exception");
                                 }
                                 assertEquals("Say hi!", commandResultMessage.getPayload().getPayload());
                             });
        assertFalse(CurrentUnitOfWork.isStarted());
        assertFalse(unitOfWork.get().isRolledBack());
        assertFalse(unitOfWork.get().isActive());
    }

    @Test
<<<<<<< HEAD
    void testFireAndForgetUsesDefaultCallback() {
        CommandCallback<Object, Object> mockCallback = createCallbackMock();
=======
    void fireAndForgetUsesDefaultCallback() {
        CommandCallback<Object, Object> mockCallback = mock(CommandCallback.class);
>>>>>>> 7d9f4498
        testSubject = SimpleCommandBus.builder()
                                      .defaultCommandCallback(mockCallback).build();

        CommandMessage<Object> command = asCommandMessage("test");
        testSubject.dispatch(command, NoOpCallback.INSTANCE);
        verify(mockCallback, never()).onResult(any(), any());

        testSubject.dispatch(command);
        verify(mockCallback).onResult(eq(command), any());
    }

    @Test
    void dispatchCommandImplicitUnitOfWorkIsRolledBackOnException() {
        final AtomicReference<UnitOfWork<?>> unitOfWork = new AtomicReference<>();
        testSubject.subscribe(String.class.getName(), command -> {
            unitOfWork.set(CurrentUnitOfWork.get());
            assertTrue(CurrentUnitOfWork.isStarted());
            assertNotNull(CurrentUnitOfWork.get());
            throw new RuntimeException();
        });
        testSubject.dispatch(asCommandMessage("Say hi!"), (commandMessage, commandResultMessage) -> {
            if (commandResultMessage.isExceptional()) {
                Throwable cause = commandResultMessage.exceptionResult();
                assertEquals(RuntimeException.class, cause.getClass());
            } else {
                fail("Expected exception");
            }
        });
        assertFalse(CurrentUnitOfWork.isStarted());
        assertTrue(unitOfWork.get().isRolledBack());
    }

    @Test
    void dispatchCommandUnitOfWorkIsCommittedOnCheckedException() {
        final AtomicReference<UnitOfWork<?>> unitOfWork = new AtomicReference<>();
        testSubject.subscribe(String.class.getName(), command -> {
            unitOfWork.set(CurrentUnitOfWork.get());
            throw new Exception();
        });
        testSubject.setRollbackConfiguration(RollbackConfigurationType.UNCHECKED_EXCEPTIONS);

        testSubject.dispatch(asCommandMessage("Say hi!"), (commandMessage, commandResultMessage) -> {
            if (commandResultMessage.isExceptional()) {
                Throwable cause = commandResultMessage.exceptionResult();
                assertEquals(Exception.class, cause.getClass());
            } else {
                fail("Expected exception");
            }
        });
        assertTrue(!unitOfWork.get().isActive());
        assertTrue(!unitOfWork.get().isRolledBack());
    }


    @SuppressWarnings("unchecked")
    @Test
    void dispatchCommandNoHandlerSubscribed() {
        CommandMessage<Object> command = asCommandMessage("test");
        CommandCallback callback = createCallbackMock();
        testSubject.dispatch(command, callback);
        ArgumentCaptor<CommandResultMessage> commandResultMessageCaptor =
                ArgumentCaptor.forClass(CommandResultMessage.class);
        verify(callback).onResult(eq(command), commandResultMessageCaptor.capture());
        assertTrue(commandResultMessageCaptor.getValue().isExceptional());
        assertEquals(NoHandlerForCommandException.class,
                     commandResultMessageCaptor.getValue().exceptionResult().getClass());
    }

    private CommandCallback createCallbackMock() {
        CommandCallback mock = mock(CommandCallback.class);
        when(mock.wrap(any())).thenCallRealMethod();
        return mock;
    }

    @SuppressWarnings("unchecked")
    @Test
    void dispatchCommandHandlerUnsubscribed() {
        MyStringCommandHandler commandHandler = new MyStringCommandHandler();
        Registration subscription = testSubject.subscribe(String.class.getName(), commandHandler);
        subscription.close();
        CommandMessage<Object> command = asCommandMessage("Say hi!");
        CommandCallback callback = createCallbackMock();
        testSubject.dispatch(command, callback);
        ArgumentCaptor<CommandResultMessage> commandResultMessageCaptor =
                ArgumentCaptor.forClass(CommandResultMessage.class);
        verify(callback).onResult(eq(command), commandResultMessageCaptor.capture());
        assertTrue(commandResultMessageCaptor.getValue().isExceptional());
        assertEquals(NoHandlerForCommandException.class,
                     commandResultMessageCaptor.getValue().exceptionResult().getClass());
    }

    @SuppressWarnings("unchecked")
    @Test
    void dispatchCommandNoHandlerSubscribedCallsMonitorCallbackIgnored() throws InterruptedException {
        final CountDownLatch countDownLatch = new CountDownLatch(1);
        MessageMonitor<? super CommandMessage<?>> messageMonitor = (message) -> new MessageMonitor.MonitorCallback() {
            @Override
            public void reportSuccess() {
                fail("Expected #reportFailure");
            }

            @Override
            public void reportFailure(Throwable cause) {
                countDownLatch.countDown();
            }

            @Override
            public void reportIgnored() {
                fail("Expected #reportFailure");
            }
        };

        testSubject = SimpleCommandBus.builder().messageMonitor(messageMonitor).build();

        try {
            testSubject.dispatch(asCommandMessage("test"), createCallbackMock());
        } catch (NoHandlerForCommandException expected) {
            // ignore
        }

        assertTrue(countDownLatch.await(10, TimeUnit.SECONDS));
    }

    @SuppressWarnings({"unchecked"})
    @Test
    void interceptorChainCommandHandledSuccessfully() throws Exception {
        MessageHandlerInterceptor<CommandMessage<?>> mockInterceptor1 = mock(MessageHandlerInterceptor.class);
        final MessageHandlerInterceptor<CommandMessage<?>> mockInterceptor2 = mock(MessageHandlerInterceptor.class);
        final MessageHandler<CommandMessage<?>> commandHandler = mock(MessageHandler.class);
        when(mockInterceptor1.handle(isA(UnitOfWork.class), isA(InterceptorChain.class)))
                .thenAnswer(invocation -> mockInterceptor2.handle(
                        (UnitOfWork<CommandMessage<?>>) invocation.getArguments()[0],
                        (InterceptorChain) invocation.getArguments()[1]));
        when(mockInterceptor2.handle(isA(UnitOfWork.class), isA(InterceptorChain.class)))
                .thenAnswer(invocation -> commandHandler
                        .handle(((UnitOfWork<CommandMessage<?>>) invocation.getArguments()[0]).getMessage()));
        testSubject.registerHandlerInterceptor(mockInterceptor1);
        testSubject.registerHandlerInterceptor(mockInterceptor2);
        when(commandHandler.handle(isA(CommandMessage.class))).thenReturn("Hi there!");
        testSubject.subscribe(String.class.getName(), commandHandler);

        testSubject.dispatch(asCommandMessage("Hi there!"),
                             (commandMessage, commandResultMessage) -> {
                                 if (commandResultMessage.isExceptional()) {
                                     Throwable cause = commandResultMessage.exceptionResult();
                                     throw new RuntimeException("Unexpected exception", cause);
                                 }
                                 assertEquals("Hi there!", commandResultMessage.getPayload());
                             });

        InOrder inOrder = inOrder(mockInterceptor1, mockInterceptor2, commandHandler);
        inOrder.verify(mockInterceptor1).handle(
                isA(UnitOfWork.class), isA(InterceptorChain.class));
        inOrder.verify(mockInterceptor2).handle(
                isA(UnitOfWork.class), isA(InterceptorChain.class));
        inOrder.verify(commandHandler).handle(isA(GenericCommandMessage.class));
    }

    @SuppressWarnings({"unchecked", "ThrowableInstanceNeverThrown"})
    @Test
    void interceptorChainCommandHandlerThrowsException() throws Exception {
        MessageHandlerInterceptor<CommandMessage<?>> mockInterceptor1 = mock(MessageHandlerInterceptor.class);
        final MessageHandlerInterceptor<CommandMessage<?>> mockInterceptor2 = mock(MessageHandlerInterceptor.class);
        final MessageHandler<CommandMessage<?>> commandHandler = mock(MessageHandler.class);
        when(mockInterceptor1.handle(isA(UnitOfWork.class), isA(InterceptorChain.class)))
                .thenAnswer(invocation -> mockInterceptor2.handle(
                        (UnitOfWork<CommandMessage<?>>) invocation.getArguments()[0],
                        (InterceptorChain) invocation.getArguments()[1]));
        when(mockInterceptor2.handle(isA(UnitOfWork.class), isA(InterceptorChain.class)))
                .thenAnswer(invocation -> commandHandler
                        .handle(((UnitOfWork<CommandMessage<?>>) invocation.getArguments()[0]).getMessage()));

        testSubject.registerHandlerInterceptor(mockInterceptor1);
        testSubject.registerHandlerInterceptor(mockInterceptor2);
        when(commandHandler.handle(isA(CommandMessage.class)))
                .thenThrow(new RuntimeException("Faking failed command handling"));
        testSubject.subscribe(String.class.getName(), commandHandler);

        testSubject.dispatch(asCommandMessage("Hi there!"),
                             (commandMessage, commandResultMessage) -> {
                                 if (commandResultMessage.isExceptional()) {
                                     Throwable cause = commandResultMessage.exceptionResult();
                                     assertEquals("Faking failed command handling", cause.getMessage());
                                 } else {
                                     fail("Expected exception to be thrown");
                                 }
                             });

        InOrder inOrder = inOrder(mockInterceptor1, mockInterceptor2, commandHandler);
        inOrder.verify(mockInterceptor1).handle(
                isA(UnitOfWork.class), isA(InterceptorChain.class));
        inOrder.verify(mockInterceptor2).handle(
                isA(UnitOfWork.class), isA(InterceptorChain.class));
        inOrder.verify(commandHandler).handle(isA(GenericCommandMessage.class));
    }

    @SuppressWarnings({"ThrowableInstanceNeverThrown", "unchecked"})
    @Test
    void interceptorChainInterceptorThrowsException() throws Exception {
        MessageHandlerInterceptor<CommandMessage<?>> mockInterceptor1 =
                mock(MessageHandlerInterceptor.class, "stubName");
        final MessageHandlerInterceptor<CommandMessage<?>> mockInterceptor2 = mock(MessageHandlerInterceptor.class);
        when(mockInterceptor1.handle(isA(UnitOfWork.class), isA(InterceptorChain.class)))
                .thenAnswer(invocation -> ((InterceptorChain) invocation.getArguments()[1]).proceed());
        testSubject.registerHandlerInterceptor(mockInterceptor1);
        testSubject.registerHandlerInterceptor(mockInterceptor2);
        MessageHandler<CommandMessage<?>> commandHandler = mock(MessageHandler.class);
        when(commandHandler.handle(isA(CommandMessage.class))).thenReturn("Hi there!");
        testSubject.subscribe(String.class.getName(), commandHandler);
        RuntimeException someException = new RuntimeException("Mocking");
        doThrow(someException).when(mockInterceptor2).handle(isA(UnitOfWork.class), isA(InterceptorChain.class));
        testSubject.dispatch(asCommandMessage("Hi there!"),
                             (commandMessage, commandResultMessage) -> {
                                 if (commandResultMessage.isExceptional()) {
                                     Throwable cause = commandResultMessage.exceptionResult();
                                     assertEquals("Mocking", cause.getMessage());
                                 } else {
                                     fail("Expected exception to be propagated");
                                 }
                             });
        InOrder inOrder = inOrder(mockInterceptor1, mockInterceptor2, commandHandler);
        inOrder.verify(mockInterceptor1).handle(
                isA(UnitOfWork.class), isA(InterceptorChain.class));
        inOrder.verify(mockInterceptor2).handle(
                isA(UnitOfWork.class), isA(InterceptorChain.class));
        inOrder.verify(commandHandler, never()).handle(isA(CommandMessage.class));
    }

    @Test
    void commandReplyMessageCorrelationData() {
        testSubject.subscribe(String.class.getName(), message -> message.getPayload().toString());
        testSubject.registerHandlerInterceptor(new CorrelationDataInterceptor<>(new MessageOriginProvider()));
        CommandMessage<String> command = asCommandMessage("Hi");
        testSubject.dispatch(command, (CommandCallback<String, String>) (commandMessage, commandResultMessage) -> {
            if (commandResultMessage.isExceptional()) {
                fail("Command execution should be successful");
            }
            assertEquals(command.getIdentifier(), commandResultMessage.getMetaData().get("traceId"));
            assertEquals(command.getIdentifier(), commandResultMessage.getMetaData().get("correlationId"));
            assertEquals(command.getPayload(), commandResultMessage.getPayload());
        });
    }

    @Test
    void duplicateCommandHandlerResolverSetsTheExpectedHandler() {
        DuplicateCommandHandlerResolver testDuplicateCommandHandlerResolver = DuplicateCommandHandlerResolution.silentOverride();
        SimpleCommandBus testSubject =
                SimpleCommandBus.builder()
                                .duplicateCommandHandlerResolver(testDuplicateCommandHandlerResolver)
                                .build();

        MyStringCommandHandler initialHandler = spy(new MyStringCommandHandler());
        MyStringCommandHandler duplicateHandler = spy(new MyStringCommandHandler());
        CommandMessage<Object> testMessage = asCommandMessage("Say hi!");

        // Subscribe the initial handler
        testSubject.subscribe(String.class.getName(), initialHandler);
        // Then, subscribe a duplicate
        testSubject.subscribe(String.class.getName(), duplicateHandler);

        // And after dispatching a test command, it should be handled by the initial handler
        testSubject.dispatch(testMessage);

        verify(duplicateHandler).handle(testMessage);
        verify(initialHandler, never()).handle(testMessage);
    }

    private static class MyStringCommandHandler implements MessageHandler<CommandMessage<?>> {

        @Override
        public Object handle(CommandMessage<?> message) {
            return message;
        }
    }
}<|MERGE_RESOLUTION|>--- conflicted
+++ resolved
@@ -75,7 +75,6 @@
     }
 
     @Test
-<<<<<<< HEAD
     void testDispatchIsCorrectlyTraced() {
         testSubject.subscribe(String.class.getName(), new MyStringCommandHandler());
         testSubject.dispatch(asCommandMessage("Say hi!"),
@@ -104,10 +103,7 @@
     }
 
     @Test
-    void testDispatchCommandImplicitUnitOfWorkIsCommittedOnReturnValue() {
-=======
     void dispatchCommandImplicitUnitOfWorkIsCommittedOnReturnValue() {
->>>>>>> 7d9f4498
         final AtomicReference<UnitOfWork<?>> unitOfWork = new AtomicReference<>();
         testSubject.subscribe(String.class.getName(), command -> {
             unitOfWork.set(CurrentUnitOfWork.get());
@@ -130,13 +126,8 @@
     }
 
     @Test
-<<<<<<< HEAD
-    void testFireAndForgetUsesDefaultCallback() {
+    void fireAndForgetUsesDefaultCallback() {
         CommandCallback<Object, Object> mockCallback = createCallbackMock();
-=======
-    void fireAndForgetUsesDefaultCallback() {
-        CommandCallback<Object, Object> mockCallback = mock(CommandCallback.class);
->>>>>>> 7d9f4498
         testSubject = SimpleCommandBus.builder()
                                       .defaultCommandCallback(mockCallback).build();
 
