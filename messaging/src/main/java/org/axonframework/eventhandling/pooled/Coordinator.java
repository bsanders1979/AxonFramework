/*
 * Copyright (c) 2010-2021. Axon Framework
 *
 * Licensed under the Apache License, Version 2.0 (the "License");
 * you may not use this file except in compliance with the License.
 * You may obtain a copy of the License at
 *
 *    http://www.apache.org/licenses/LICENSE-2.0
 *
 * Unless required by applicable law or agreed to in writing, software
 * distributed under the License is distributed on an "AS IS" BASIS,
 * WITHOUT WARRANTIES OR CONDITIONS OF ANY KIND, either express or implied.
 * See the License for the specific language governing permissions and
 * limitations under the License.
 */

package org.axonframework.eventhandling.pooled;

import org.axonframework.common.stream.BlockingStream;
import org.axonframework.common.transaction.TransactionManager;
import org.axonframework.eventhandling.GenericEventMessage;
import org.axonframework.eventhandling.Segment;
import org.axonframework.eventhandling.StreamingEventProcessor;
import org.axonframework.eventhandling.TrackedEventMessage;
import org.axonframework.eventhandling.TrackerStatus;
import org.axonframework.eventhandling.TrackingToken;
import org.axonframework.eventhandling.WrappedToken;
import org.axonframework.eventhandling.tokenstore.TokenStore;
import org.axonframework.eventhandling.tokenstore.UnableToClaimTokenException;
import org.axonframework.messaging.StreamableMessageSource;
import org.slf4j.Logger;
import org.slf4j.LoggerFactory;

import java.lang.invoke.MethodHandles;
import java.time.Clock;
import java.time.Instant;
import java.util.Arrays;
import java.util.HashMap;
import java.util.Map;
import java.util.Objects;
import java.util.Queue;
import java.util.concurrent.CompletableFuture;
import java.util.concurrent.ConcurrentHashMap;
import java.util.concurrent.ConcurrentLinkedQueue;
import java.util.concurrent.ScheduledExecutorService;
import java.util.concurrent.TimeUnit;
import java.util.concurrent.atomic.AtomicBoolean;
import java.util.concurrent.atomic.AtomicReference;
import java.util.function.BiConsumer;
import java.util.function.BiFunction;
import java.util.function.Consumer;
import java.util.function.UnaryOperator;

import static org.axonframework.common.io.IOUtils.closeQuietly;

/**
 * Coordinator for the {@link PooledStreamingEventProcessor}. Uses coordination tasks (separate threads) to starts a
 * work package for every {@link TrackingToken} it is able to claim. The tokens for every work package are combined and
 * the lower bound of this combined token is used to open an event stream from a {@link StreamableMessageSource}. Events
 * are scheduled one by one to <em>all</em> work packages coordinated by this service.
 * <p>
 * Coordination tasks will run and be rerun as long as this service is considered to be {@link #isRunning()}.
 * Coordination will continue whenever exceptions occur, albeit with an incremental back off. Due to this, both {@link
 * #isError()} and {@link #isRunning()} can result in {@code true} at the same time.
 *
 * @author Allard Buijze
 * @author Steven van Beelen
 * @see PooledStreamingEventProcessor
 * @see WorkPackage
 * @since 4.5
 */
class Coordinator {

    private static final Logger logger = LoggerFactory.getLogger(MethodHandles.lookup().lookupClass());

    private final String name;
    private final StreamableMessageSource<TrackedEventMessage<?>> messageSource;
    private final TokenStore tokenStore;
    private final TransactionManager transactionManager;
    private final ScheduledExecutorService executorService;
    private final BiFunction<Segment, TrackingToken, WorkPackage> workPackageFactory;
    private final EventFilter eventFilter;
    private final Consumer<? super TrackedEventMessage<?>> ignoredMessageHandler;
    private final BiConsumer<Integer, UnaryOperator<TrackerStatus>> processingStatusUpdater;
    private final long tokenClaimInterval;
    private final long claimExtensionThreshold;
    private final Clock clock;
    private final int maxClaimedSegments;

    private final Map<Integer, WorkPackage> workPackages = new ConcurrentHashMap<>();
    private final AtomicReference<RunState> runState;
    private final Map<Integer, Instant> releasesDeadlines = new ConcurrentHashMap<>();
    private int errorWaitBackOff = 500;
    private final Queue<CoordinatorTask> coordinatorTasks = new ConcurrentLinkedQueue<>();
    private final AtomicReference<CoordinationTask> coordinationTask = new AtomicReference<>();

    /**
     * Instantiate a Builder to be able to create a {@link Coordinator}. This builder <b>does not</b> validate the
     * fields. Hence any fields provided should be validated by the user of the {@link Builder}.
     *
     * @return a Builder to be able to create a {@link Coordinator}
     */
    protected static Builder builder() {
        return new Builder();
    }

    private Coordinator(Builder builder) {
        this.name = builder.name;
        this.messageSource = builder.messageSource;
        this.tokenStore = builder.tokenStore;
        this.transactionManager = builder.transactionManager;
        this.executorService = builder.executorService;
        this.workPackageFactory = builder.workPackageFactory;
        this.eventFilter = builder.eventFilter;
        this.ignoredMessageHandler = builder.ignoredMessageHandler;
        this.processingStatusUpdater = builder.processingStatusUpdater;
        this.tokenClaimInterval = builder.tokenClaimInterval;
        this.claimExtensionThreshold = builder.claimExtensionThreshold;
        this.clock = builder.clock;
        this.maxClaimedSegments = builder.maxClaimedSegments;
        this.runState = new AtomicReference<>(RunState.initial(builder.shutdownAction));
    }

    /**
     * Start the event coordination task of this coordinator. Will shutdown this service immediately if the coordination
     * task cannot be started.
     */
    public void start() {
        RunState newState = this.runState.updateAndGet(RunState::attemptStart);
        if (newState.wasStarted()) {
            logger.debug("Starting Coordinator for Processor [{}].", name);
            try {
                CoordinationTask task = new CoordinationTask();
                executorService.submit(task);
                this.coordinationTask.set(task);
            } catch (Exception e) {
                // A failure starting the processor. We need to stop immediately.
                runState.updateAndGet(RunState::attemptStop)
                        .shutdownHandle()
                        .complete(null);
                throw e;
            }
        } else if (!newState.isRunning) {
            throw new IllegalStateException("Cannot start a processor while it's in process of shutting down.");
        }
    }

    /**
     * Initiates a shutdown, providing a {@link CompletableFuture} that completes when the shutdown process is
     * finished.
     *
     * @return a CompletableFuture that completes when the shutdown process is finished
     */
    public CompletableFuture<Void> stop() {
        logger.debug("Stopping Coordinator for Processor [{}].", name);
        CompletableFuture<Void> handle = runState.updateAndGet(RunState::attemptStop)
                                                 .shutdownHandle();
        CoordinationTask task = coordinationTask.getAndSet(null);
        if (task != null) {
            task.scheduleImmediateCoordinationTask();
        }
        return handle;
    }

    /**
     * Returns {@code true} if this coordinator is running.
     *
     * @return {@code true} if this coordinator is running, {@code false} otherwise
     */
    public boolean isRunning() {
        return runState.get()
                       .isRunning();
    }

    /**
     * Schedules the Coordinator for processing. Use this method after assigning tasks to or setting flags on the
     * coordinator to have it respond to those changes.
     */
    private void scheduleCoordinator() {
        CoordinationTask coordinator = coordinationTask.get();
        if (coordinator != null) {
            coordinator.scheduleImmediateCoordinationTask();
        }
    }

    /**
     * Returns {@code true} if this coordinator is in an error state.
     *
     * @return {@code true} if this coordinator is in an error state, {@code false} otherwise
     */
    public boolean isError() {
        return errorWaitBackOff > 500;
    }

    /**
     * Instructs this coordinator to release the segment with the given {@code segmentId}. Furthermore, it will be
     * ignored for "re-claiming" for the specified {@code releaseDuration}.
     * <p>
     * If the coordinator is not actively processing {@code segmentId}, it will be disregarded for processing for the
     * given timeframe nonetheless.
     *
     * @param segmentId       the id of the segment to be blacklisted
     * @param releaseDuration the amount of time {@code segmentId} should be ignored for "re-claiming"
     * @see StreamingEventProcessor#releaseSegment(int, long, TimeUnit)
     */
    public void releaseUntil(int segmentId, Instant releaseDuration) {
        logger.debug("Processor [{}] will release segment {} for processing until {}.",
                     name, segmentId, releaseDuration);
        releasesDeadlines.put(segmentId, releaseDuration);
        scheduleCoordinator();
    }

    /**
     * Instructs this coordinator to split the segment for the given {@code segmentId}.
     * <p>
     * If this coordinator is currently in charge of the specified segment, the {@link WorkPackage} will be aborted and
     * subsequently its segment split. When this coordinator is not in charge of the specified {@code segmentId}, it
     * will try to claim the segment's {@link TrackingToken} and then split it.
     * <p>
     * In either way, the segment's claim (if present) will be released, so that another thread can proceed with
     * processing it.
     *
     * @param segmentId the identifier of the segment to split
     * @return a {@link CompletableFuture} providing the result of the split operation
     */
    public CompletableFuture<Boolean> splitSegment(int segmentId) {
        CompletableFuture<Boolean> result = new CompletableFuture<>();
        coordinatorTasks.add(new SplitTask(result, name, segmentId, workPackages, tokenStore, transactionManager));
        scheduleCoordinator();
        return result;
    }

    /**
     * Instructs this coordinator to merge the segment for the given {@code segmentId}.
     * <p>
     * If this coordinator is currently in charge of the {@code segmentId} and the segment to merge it with, both {@link
     * WorkPackage}s will be aborted, after which the merge will start. When this coordinator is not in charge of one of
     * the two segments, it will try to claim either segment's {@link TrackingToken} and perform the merge then.
     * <p>
     * In either approach, this operation will delete one of the segments and release the claim on the other, so that
     * another thread can proceed with processing it.
     *
     * @param segmentId the identifier of the segment to merge
     * @return a {@link CompletableFuture} indicating whether the merge was executed successfully
     */
    public CompletableFuture<Boolean> mergeSegment(int segmentId) {
        CompletableFuture<Boolean> result = new CompletableFuture<>();
        coordinatorTasks.add(new MergeTask(result, name, segmentId, workPackages, tokenStore, transactionManager));
        scheduleCoordinator();
        return result;
    }

    /**
     * Status holder for this service. Defines whether it is running, has been started (to ensure double {@link
     * #start()} invocations do not restart this coordinator) and maintains a shutdown handler to complete
     * asynchronously through {@link #stop()}.
     */
    private static class RunState {

        private final boolean isRunning;
        private final boolean wasStarted;
        private final CompletableFuture<Void> shutdownHandle;
        private final Runnable shutdownAction;

        private RunState(boolean isRunning,
                         boolean wasStarted,
                         CompletableFuture<Void> shutdownHandle,
                         Runnable shutdownAction) {
            this.isRunning = isRunning;
            this.wasStarted = wasStarted;
            this.shutdownHandle = shutdownHandle;
            this.shutdownAction = shutdownAction;
        }

        public static RunState initial(Runnable shutdownAction) {
            return new RunState(false, false, CompletableFuture.completedFuture(null), shutdownAction);
        }

        public RunState attemptStart() {
            if (isRunning) {
                // It was already started
                return new RunState(true, false, null, shutdownAction);
            } else if (shutdownHandle.isDone()) {
                // Shutdown has previously been completed. It's allowed to start
                return new RunState(true, true, null, shutdownAction);
            } else {
                // Shutdown is in progress
                return this;
            }
        }

        public RunState attemptStop() {
            // It's already stopped
            if (!isRunning || shutdownHandle != null) {
                return this;
            }
            CompletableFuture<Void> newShutdownHandle = new CompletableFuture<>();
            newShutdownHandle.whenComplete((r, e) -> shutdownAction.run());
            return new RunState(false, false, newShutdownHandle, shutdownAction);
        }

        public boolean isRunning() {
            return isRunning;
        }

        public boolean wasStarted() {
            return wasStarted;
        }

        public CompletableFuture<Void> shutdownHandle() {
            return shutdownHandle;
        }
    }

    /**
     * Functional interface defining a validation if a given {@link TrackedEventMessage} can be handled by all {@link
     * WorkPackage}s this {@link Coordinator} could ever service.
     */
    @FunctionalInterface
    interface EventFilter {

        /**
         * Checks whether the given {@code eventMessage} contains a type of message that can be handled by any of the
         * event handlers this processor coordinates.
         *
         * @param eventMessage the {@link TrackedEventMessage} to validate whether it can be handled
         * @return {@code true} if the processor contains a handler for given {@code eventMessage}'s type, {@code false}
         * otherwise
         */
        boolean canHandleTypeOf(TrackedEventMessage<?> eventMessage);
    }

    /**
     * Package private builder class to construct a {@link Coordinator}. Not used for validation of the fields as is the
     * case with most builders, but purely to clarify the construction of a {@code WorkPackage}.
     */
    static class Builder {

        private String name;
        private StreamableMessageSource<TrackedEventMessage<?>> messageSource;
        private TokenStore tokenStore;
        private TransactionManager transactionManager;
        private ScheduledExecutorService executorService;
        private BiFunction<Segment, TrackingToken, WorkPackage> workPackageFactory;
        private EventFilter eventFilter;
        private Consumer<? super TrackedEventMessage<?>> ignoredMessageHandler = i -> {
        };
        private BiConsumer<Integer, UnaryOperator<TrackerStatus>> processingStatusUpdater;
        private long tokenClaimInterval = 5000;
        private long claimExtensionThreshold = 5000;
        private Clock clock = GenericEventMessage.clock;
        private int maxClaimedSegments;

        /**
         * The name of the processor this service coordinates for.
         *
         * @param name the name of the processor this service coordinates for
         * @return the current Builder instance, for fluent interfacing
         */
        Builder name(String name) {
            this.name = name;
            return this;
        }

        /**
         * The source of events this coordinator should schedule per work package.
         *
         * @param messageSource the source of events this coordinator should schedule per work package
         * @return the current Builder instance, for fluent interfacing
         */
        Builder messageSource(StreamableMessageSource<TrackedEventMessage<?>> messageSource) {
            this.messageSource = messageSource;
            return this;
        }

        /**
         * The storage solution for {@link TrackingToken}s. Used to find and claim unclaimed segments for a processor.
         *
         * @param tokenStore the storage solution for {@link TrackingToken}s
         * @return the current Builder instance, for fluent interfacing
         */
        Builder tokenStore(TokenStore tokenStore) {
            this.tokenStore = tokenStore;
            return this;
        }

        /**
         * A {@link TransactionManager} used to invoke all {@link TokenStore} operations inside a transaction.
         *
         * @param transactionManager a {@link TransactionManager} used to invoke all {@link TokenStore} operations
         *                           inside a transaction
         * @return the current Builder instance, for fluent interfacing
         */
        Builder transactionManager(TransactionManager transactionManager) {
            this.transactionManager = transactionManager;
            return this;
        }

        /**
         * A {@link ScheduledExecutorService} used to run this coordinators tasks with.
         *
         * @param executorService a {@link ScheduledExecutorService} used to run this coordinators tasks with
         * @return the current Builder instance, for fluent interfacing
         */
        Builder executorService(ScheduledExecutorService executorService) {
            this.executorService = executorService;
            return this;
        }

        /**
         * Factory method to construct a {@link WorkPackage} with.
         *
         * @param workPackageFactory factory method to construct a {@link WorkPackage} with
         * @return the current Builder instance, for fluent interfacing
         */
        Builder workPackageFactory(BiFunction<Segment, TrackingToken, WorkPackage> workPackageFactory) {
            this.workPackageFactory = workPackageFactory;
            return this;
        }

        /**
         * A {@link EventFilter} used to check whether {@link TrackedEventMessage} must be ignored by all {@link
         * WorkPackage}s.
         *
         * @param eventFilter a {@link EventFilter} used to check whether {@link TrackedEventMessage} must be ignored by
         *                    all {@link WorkPackage}s
         * @return the current Builder instance, for fluent interfacing
         */
        Builder eventFilter(EventFilter eventFilter) {
            this.eventFilter = eventFilter;
            return this;
        }


        /**
         * A {@link Consumer} of {@link TrackedEventMessage} that is invoked when the event is ignored by all {@link
         * WorkPackage}s this {@link Coordinator} controls. Defaults to a no-op.
         *
         * @param ignoredMessageHandler lambda that is invoked when the event is ignored by all {@link WorkPackage}s
         *                              this {@link Coordinator} controls
         * @return the current Builder instance, for fluent interfacing
         */
        Builder onMessageIgnored(Consumer<? super TrackedEventMessage<?>> ignoredMessageHandler) {
            this.ignoredMessageHandler = ignoredMessageHandler;
            return this;
        }

        /**
         * Lambda used to update the processing {@link TrackerStatus} per {@link WorkPackage}
         *
         * @param processingStatusUpdater lambda used to update the processing {@link TrackerStatus} per {@link
         *                                WorkPackage}
         * @return the current Builder instance, for fluent interfacing
         */
        Builder processingStatusUpdater(BiConsumer<Integer, UnaryOperator<TrackerStatus>> processingStatusUpdater) {
            this.processingStatusUpdater = processingStatusUpdater;
            return this;
        }

        /**
         * The time in milliseconds this coordinator will wait to reattempt claiming segments for processing.  Defaults
         * to {@code 5000}.
         *
         * @param tokenClaimInterval the time in milliseconds this coordinator will wait to reattempt claiming segments
         *                           for processing
         * @return the current Builder instance, for fluent interfacing
         */
        Builder tokenClaimInterval(long tokenClaimInterval) {
            this.tokenClaimInterval = tokenClaimInterval;
            return this;
        }

        /**
         * Sets the threshold after which workers should extend their claims if they haven't processed any messages.
         * Defaults to {@code 5000}.
         *
         * @param claimExtensionThreshold the threshold in milliseconds
         * @return the current Builder instance, for fluent interfacing
         */
        Builder claimExtensionThreshold(long claimExtensionThreshold) {
            this.claimExtensionThreshold = claimExtensionThreshold;
            return this;
        }

        /**
         * The {@link Clock} used for any time dependent operations in this {@link Coordinator}. For example used to
         * define when to attempt claiming new tokens. Defaults to {@link GenericEventMessage#clock}.
         *
         * @param clock a {@link Clock} used for any time dependent operations in this {@link Coordinator}
         * @return the current Builder instance, for fluent interfacing
         */
        Builder clock(Clock clock) {
            this.clock = clock;
            return this;
        }

        /**
         * Sets the maximum number of segments this instance may claim.
         *
         * @param maxClaimedSegments the maximum number of segments this instance may claim
         * @return the current Builder instance, for fluent interfacing
         */
        Builder maxClaimedSegments(int maxClaimedSegments) {
            this.maxClaimedSegments = maxClaimedSegments;
            return this;
        }

        /**
         * Initializes a {@link Coordinator} as specified through this Builder.
         *
         * @return a {@link Coordinator} as specified through this Builder
         */
        Coordinator build() {
            return new Coordinator(this);
        }
    }

    /**
     * A {@link TrackingToken} implementation used to define no token could be claimed by this {@link Coordinator}.
     */
    private static class NoToken implements TrackingToken {

        public static final TrackingToken INSTANCE = new NoToken();

        @Override
        public TrackingToken lowerBound(TrackingToken other) {
            return other;
        }

        @Override
        public TrackingToken upperBound(TrackingToken other) {
            return other;
        }

        @Override
        public boolean covers(TrackingToken other) {
            return false;
        }
    }

    /**
     * A {@link Runnable} defining the entire coordination process dealt with by a {@link Coordinator}. This task will
     * reschedule itself on various occasions, as long as the states of the coordinator is running. Coordinating in this
     * sense means:
     * <ol>
     *     <li>Validating if there are {@link CoordinatorTask}s to run, and run a single one if there are any.</li>
     *     <li>Periodically checking for unclaimed segments, claim these and start a {@link WorkPackage} per claim.</li>
     *     <li>(Re)Opening an Event stream based on the lower bound token of all active {@code WorkPackages}.</li>
     *     <li>Reading events from the stream.</li>
     *     <li>Scheduling read events for each {@code WorkPackage} through {@link WorkPackage#scheduleEvent(TrackedEventMessage)}.</li>
     *     <li>Releasing claims of aborted {@code WorkPackages}.</li>
     *     <li>Rescheduling itself to be picked up at a reasonable point in time.</li>
     * </ol>
     */
    private class CoordinationTask implements Runnable {

        private final AtomicBoolean processingGate = new AtomicBoolean();
        private final AtomicBoolean scheduledGate = new AtomicBoolean();
        private final AtomicBoolean interruptibleScheduledGate = new AtomicBoolean();
        private BlockingStream<TrackedEventMessage<?>> eventStream;
        private TrackingToken lastScheduledToken = NoToken.INSTANCE;
        private boolean availabilityCallbackSupported;
        private long unclaimedSegmentValidationThreshold;

        @Override
        public void run() {
            if (!processingGate.compareAndSet(false, true)) {
                // Another thread is already processing, so stop this invocation.
                return;
            }

            if (!runState.get().isRunning()) {
                logger.debug("Stopped processing. Runnable flag is false.\n"
                                     + "Releasing claims and closing the event stream for Processor [{}].", name);
                abortWorkPackages(null).thenRun(() -> runState.get().shutdownHandle().complete(null));
                closeQuietly(eventStream);
                return;
            }

            workPackages.entrySet().stream()
                        .filter(entry -> isSegmentBlockedFromClaim(entry.getKey()))
                        .map(Map.Entry::getValue)
                        .forEach(workPackage -> abortWorkPackage(workPackage, null));

            if (!coordinatorTasks.isEmpty()) {
                CoordinatorTask task = coordinatorTasks.remove();
                logger.debug("Processor [{}] found task [{}] to run.", name, task.getDescription());
                task.run()
                    .thenRun(() -> unclaimedSegmentValidationThreshold = 0)
                    .whenComplete((result, exception) -> {
                        processingGate.set(false);
                        scheduleImmediateCoordinationTask();
                    });
                return;
            }

            if (eventStream == null || unclaimedSegmentValidationThreshold <= clock.instant().toEpochMilli()) {
                unclaimedSegmentValidationThreshold = clock.instant().toEpochMilli() + tokenClaimInterval;

                try {
                    Map<Segment, TrackingToken> newSegments = claimNewSegments();
                    TrackingToken streamStartPosition = lastScheduledToken;
                    for (Map.Entry<Segment, TrackingToken> entry : newSegments.entrySet()) {
                        Segment segment = entry.getKey();
                        TrackingToken token = entry.getValue();
                        streamStartPosition = streamStartPosition == null
                                ? null : streamStartPosition.lowerBound(WrappedToken.unwrapLowerBound(token));
                        logger.debug("Processor [{}] claimed {} for processing.", name, segment);
                        workPackages.computeIfAbsent(segment.getSegmentId(),
                                                     wp -> workPackageFactory.apply(segment, token));
                    }
                    if (logger.isInfoEnabled() && !newSegments.isEmpty()) {
                        logger.info("Processor [{}] claimed {} new segments for processing", name, newSegments.size());
                    }
                    ensureOpenStream(streamStartPosition);
                } catch (Exception e) {
                    logger.warn("Exception occurred while Processor [{}] started work packages"
                                        + " and opened the event stream.", name, e);
                    abortAndScheduleRetry(e);
                    return;
                }
            }

            if (workPackages.isEmpty()) {
                // We didn't start any work packages. Retry later.
                logger.debug("No segments claimed. Will retry in {} milliseconds.", tokenClaimInterval);
                lastScheduledToken = NoToken.INSTANCE;
                closeQuietly(eventStream);
                eventStream = null;
                processingGate.set(false);
                scheduleDelayedCoordinationTask(tokenClaimInterval);
                return;
            }

            try {
                coordinateWorkPackages();
                errorWaitBackOff = 500;
                processingGate.set(false);

                if (isSpaceAvailable() && eventStream.hasNextAvailable()) {
                    // All work package have space available to handle events and there are still events on the stream.
                    // We should thus start this process again immediately.
                    // It will likely jump all the if-statement directly, thus initiating the reading of events ASAP.
                    scheduleImmediateCoordinationTask();
                } else if (isSpaceAvailable()) {
                    // There is space, but no events to process. We caught up.
                    workPackages.keySet().forEach(i -> processingStatusUpdater.accept(i, TrackerStatus::caughtUp));

                    if (!availabilityCallbackSupported) {
                        scheduleCoordinationTask(500);
                    } else {
                        scheduleDelayedCoordinationTask(Math.min(claimExtensionThreshold, tokenClaimInterval));
                    }
                } else {
                    scheduleCoordinationTask(100);
                }
            } catch (Exception e) {
                logger.warn("Exception occurred while Processor [{}] was coordinating the work packages.", name, e);
                if (e instanceof InterruptedException) {
                    logger.error(String.format("Processor [%s] was interrupted. Shutting down.", name), e);
                    stop();
                    Thread.currentThread().interrupt();
                } else {
                    abortAndScheduleRetry(e);
                }
            }
        }

        private CompletableFuture<Void> abortWorkPackages(Exception cause) {
            return workPackages.values().stream()
                               .map(wp -> abortWorkPackage(wp, cause))
                               .reduce(CompletableFuture::allOf)
                               .orElse(CompletableFuture.completedFuture(null))
                               .thenRun(workPackages::clear);
        }

        /**
         * Attempts to claim new segments.
         *
         * @return a Map with each {@link TrackingToken} for newly claimed {@link Segment}
         */
        private Map<Segment, TrackingToken> claimNewSegments() {
            Map<Segment, TrackingToken> newClaims = new HashMap<>();
            int[] segments = transactionManager.fetchInTransaction(() -> tokenStore.fetchSegments(name));

            // As segments are used for Segment#computeSegment, we cannot filter out the WorkPackages upfront.
            int[] unClaimedSegments = Arrays.stream(segments)
                                            .filter(segmentId -> !workPackages.containsKey(segmentId))
                                            .toArray();

            int maxSegmentsToClaim = maxClaimedSegments - workPackages.size();

            for (int segmentId : unClaimedSegments) {
                if (isSegmentBlockedFromClaim(segmentId)) {
                    logger.debug("Segment {} is still marked to not be claimed by Processor [{}].", segmentId, name);
                    processingStatusUpdater.accept(segmentId, u -> null);
                    continue;
                }
                if (newClaims.size() < maxSegmentsToClaim) {
                    try {
                        TrackingToken token = transactionManager.fetchInTransaction(
                                () -> tokenStore.fetchToken(name, segmentId)
                        );
                        newClaims.put(Segment.computeSegment(segmentId, segments), token);
                    } catch (UnableToClaimTokenException e) {
                        processingStatusUpdater.accept(segmentId, u -> null);
                        logger.debug("Unable to claim the token for segment {}. It is owned by another process.",
                                     segmentId);
                    }
                }
            }

            return newClaims;
        }

        private boolean isSegmentBlockedFromClaim(int segmentId) {
            return releasesDeadlines.compute(
                    segmentId,
                    (i, current) -> current == null || clock.instant().isAfter(current) ? null : current
            ) != null;
        }

        private void ensureOpenStream(TrackingToken trackingToken) {
            // We already had a stream and the token differs the last scheduled token, thus we started new WorkPackages.
            // Close old stream to start at the new position, if we have Work Packages left.
            if (eventStream != null && !Objects.equals(trackingToken, lastScheduledToken)) {
                logger.debug("Processor [{}] will close the current stream.", name);
                closeQuietly(eventStream);
                eventStream = null;
                lastScheduledToken = NoToken.INSTANCE;
            }

            if (eventStream == null && !workPackages.isEmpty()) {
                eventStream = messageSource.openStream(trackingToken);
                logger.debug("Processor [{}] opened stream with tracking token [{}].", name, trackingToken);
                availabilityCallbackSupported =
                        eventStream.setOnAvailableCallback(this::scheduleImmediateCoordinationTask);
                lastScheduledToken = trackingToken;
            }
        }

        private boolean isSpaceAvailable() {
            return workPackages.values().stream()
                               .allMatch(WorkPackage::hasRemainingCapacity);
        }

        /**
         * Start coordinating work to the {@link WorkPackage}s. This firstly means retrieving events from the {@link
         * StreamableMessageSource}, check whether the event can be handled by any of them and if so, schedule these
         * events to all the {@code WorkPackage}s. The {@code WorkPackage}s will state whether they''ll actually handle
         * the event through their response on {@link WorkPackage#scheduleEvent(TrackedEventMessage)}. If none of the
         * {@code WorkPackage}s can handle the event it will be ignored.
         * <p>
         * Secondly, the {@code WorkPackage}s are checked if they are aborted. If any are aborted, this {@link
         * Coordinator} will abandon the {@code WorkPackage} and release the claim on the token.
         * <p>
         * Lastly, the {@link WorkPackage#scheduleWorker()} method is invoked. This ensures the {@code WorkPackage}s
         * will keep their claim on their {@link TrackingToken} even if no events have been scheduled.
         *
         * @throws InterruptedException from {@link BlockingStream#nextAvailable()}
         */
        private void coordinateWorkPackages() throws InterruptedException {
            logger.debug("Processor [{}] is coordinating work to all its work packages.", name);
            for (int fetched = 0;
                 fetched < WorkPackage.BUFFER_SIZE && isSpaceAvailable() && eventStream.hasNextAvailable();
                 fetched++) {
                TrackedEventMessage<?> event = eventStream.nextAvailable();

                boolean anyScheduled = false;
                for (WorkPackage workPackage : workPackages.values()) {
                    boolean scheduled = workPackage.scheduleEvent(event);
                    anyScheduled = anyScheduled || scheduled;
                }
                if (!anyScheduled) {
                    ignoredMessageHandler.accept(event);
                    if (!eventFilter.canHandleTypeOf(event)) {
                        eventStream.skipMessagesWithPayloadTypeOf(event);
                    }
                }
                lastScheduledToken = event.trackingToken();
            }

            // If a work package has been aborted by something else than the Coordinator. We should abandon it.
            workPackages.values().stream()
                        .filter(WorkPackage::isAbortTriggered)
                        .forEach(workPackage -> abortWorkPackage(workPackage, null));

            // Chances are no events were scheduled at all. Scheduling regardless will ensure the token claim is held.
            workPackages.values()
                        .forEach(WorkPackage::scheduleWorker);
        }

        private void scheduleImmediateCoordinationTask() {
            scheduleCoordinationTask(0);
        }

        private void scheduleCoordinationTask(long delay) {
            if (scheduledGate.compareAndSet(false, true)) {
                executorService.schedule(() -> {
                    scheduledGate.set(false);
                    this.run();
                }, delay, TimeUnit.MILLISECONDS);
            }
        }

        private void scheduleDelayedCoordinationTask(long delay) {
            // We only want to schedule a delayed task if there isn't another delayed task scheduled,
            // and preferably not if a regular task has already been scheduled (hence just a get() for that flag)
            if (!scheduledGate.get() && interruptibleScheduledGate.compareAndSet(false, true)) {
                executorService.schedule(() -> {
                    interruptibleScheduledGate.set(false);
                    this.run();
                }, delay, TimeUnit.MILLISECONDS);
            }
        }

        private void abortAndScheduleRetry(Exception cause) {
            logger.info("Releasing claims and scheduling a new coordination task in {}ms", errorWaitBackOff);

            errorWaitBackOff = Math.min(errorWaitBackOff * 2, 60000);
            abortWorkPackages(cause).thenRun(
                    () -> {
                        logger.debug("Work packages have aborted. Scheduling new coordination task to run in {}ms",
                                     errorWaitBackOff);
                        // Construct a new CoordinationTask, thus abandoning the old task and it's progress entirely.
                        CoordinationTask task = new CoordinationTask();
                        executorService.schedule(task, errorWaitBackOff, TimeUnit.MILLISECONDS);
                        coordinationTask.set(task);
                    }
            );
            closeQuietly(eventStream);
        }

        private CompletableFuture<Void> abortWorkPackage(WorkPackage work, Exception cause) {
            return work.abort(cause)
                       .thenRun(() -> {
                           if (workPackages.remove(work.segment().getSegmentId(), work)) {
                               logger.debug("Processor [{}] released claim on {}.", name, work.segment());
                           }
                       })
                       .thenRun(() -> transactionManager.executeInTransaction(
                               () -> tokenStore.releaseClaim(name, work.segment().getSegmentId())
                       ));
        }
    }
<<<<<<< HEAD
=======

    /**
     * A {@link TrackingToken} implementation used to define no token could be claimed by this {@link Coordinator}.
     */
    private static class NoToken implements TrackingToken {

        public static final TrackingToken INSTANCE = new NoToken();

        @Override
        public TrackingToken lowerBound(TrackingToken other) {
            return other;
        }

        @Override
        public TrackingToken upperBound(TrackingToken other) {
            return other;
        }

        @Override
        public boolean covers(TrackingToken other) {
            return false;
        }
    }

    /**
     * Functional interface defining a validation if a given {@link TrackedEventMessage} can be handled by all {@link
     * WorkPackage}s this {@link Coordinator} could ever service.
     */
    @FunctionalInterface
    interface EventFilter {

        /**
         * Checks whether the given {@code eventMessage} contains a type of message that can be handled by any of the
         * event handlers this processor coordinates.
         *
         * @param eventMessage the {@link TrackedEventMessage} to validate whether it can be handled
         * @return {@code true} if the processor contains a handler for given {@code eventMessage}'s type, {@code false}
         * otherwise
         */
        boolean canHandleTypeOf(TrackedEventMessage<?> eventMessage);
    }

    /**
     * Package private builder class to construct a {@link Coordinator}. Not used for validation of the fields as is the
     * case with most builders, but purely to clarify the construction of a {@code WorkPackage}.
     */
    static class Builder {

        private String name;
        private StreamableMessageSource<TrackedEventMessage<?>> messageSource;
        private TokenStore tokenStore;
        private TransactionManager transactionManager;
        private ScheduledExecutorService executorService;
        private BiFunction<Segment, TrackingToken, WorkPackage> workPackageFactory;
        private EventFilter eventFilter;
        private Consumer<? super TrackedEventMessage<?>> ignoredMessageHandler = i -> {
        };
        private BiConsumer<Integer, UnaryOperator<TrackerStatus>> processingStatusUpdater;
        private long tokenClaimInterval = 5000;
        private Clock clock = GenericEventMessage.clock;
        private int maxClaimedSegments;
        private Runnable shutdownAction = () -> {
        };

        /**
         * The name of the processor this service coordinates for.
         *
         * @param name the name of the processor this service coordinates for
         * @return the current Builder instance, for fluent interfacing
         */
        Builder name(String name) {
            this.name = name;
            return this;
        }

        /**
         * The source of events this coordinator should schedule per work package.
         *
         * @param messageSource the source of events this coordinator should schedule per work package
         * @return the current Builder instance, for fluent interfacing
         */
        Builder messageSource(StreamableMessageSource<TrackedEventMessage<?>> messageSource) {
            this.messageSource = messageSource;
            return this;
        }

        /**
         * The storage solution for {@link TrackingToken}s. Used to find and claim unclaimed segments for a processor.
         *
         * @param tokenStore the storage solution for {@link TrackingToken}s
         * @return the current Builder instance, for fluent interfacing
         */
        Builder tokenStore(TokenStore tokenStore) {
            this.tokenStore = tokenStore;
            return this;
        }

        /**
         * A {@link TransactionManager} used to invoke all {@link TokenStore} operations inside a transaction.
         *
         * @param transactionManager a {@link TransactionManager} used to invoke all {@link TokenStore} operations
         *                           inside a transaction
         * @return the current Builder instance, for fluent interfacing
         */
        Builder transactionManager(TransactionManager transactionManager) {
            this.transactionManager = transactionManager;
            return this;
        }

        /**
         * A {@link ScheduledExecutorService} used to run this coordinators tasks with.
         *
         * @param executorService a {@link ScheduledExecutorService} used to run this coordinators tasks with
         * @return the current Builder instance, for fluent interfacing
         */
        Builder executorService(ScheduledExecutorService executorService) {
            this.executorService = executorService;
            return this;
        }

        /**
         * Factory method to construct a {@link WorkPackage} with.
         *
         * @param workPackageFactory factory method to construct a {@link WorkPackage} with
         * @return the current Builder instance, for fluent interfacing
         */
        Builder workPackageFactory(BiFunction<Segment, TrackingToken, WorkPackage> workPackageFactory) {
            this.workPackageFactory = workPackageFactory;
            return this;
        }

        /**
         * A {@link EventFilter} used to check whether {@link TrackedEventMessage} must be ignored by all {@link
         * WorkPackage}s.
         *
         * @param eventFilter a {@link EventFilter} used to check whether {@link TrackedEventMessage} must be ignored by
         *                    all {@link WorkPackage}s
         * @return the current Builder instance, for fluent interfacing
         */
        Builder eventFilter(EventFilter eventFilter) {
            this.eventFilter = eventFilter;
            return this;
        }


        /**
         * A {@link Consumer} of {@link TrackedEventMessage} that is invoked when the event is ignored by all {@link
         * WorkPackage}s this {@link Coordinator} controls. Defaults to a no-op.
         *
         * @param ignoredMessageHandler lambda that is invoked when the event is ignored by all {@link WorkPackage}s
         *                              this {@link Coordinator} controls
         * @return the current Builder instance, for fluent interfacing
         */
        Builder onMessageIgnored(Consumer<? super TrackedEventMessage<?>> ignoredMessageHandler) {
            this.ignoredMessageHandler = ignoredMessageHandler;
            return this;
        }

        /**
         * Lambda used to update the processing {@link TrackerStatus} per {@link WorkPackage}
         *
         * @param processingStatusUpdater lambda used to update the processing {@link TrackerStatus} per {@link
         *                                WorkPackage}
         * @return the current Builder instance, for fluent interfacing
         */
        Builder processingStatusUpdater(BiConsumer<Integer, UnaryOperator<TrackerStatus>> processingStatusUpdater) {
            this.processingStatusUpdater = processingStatusUpdater;
            return this;
        }

        /**
         * The time in milliseconds this coordinator will wait to reattempt claiming segments for processing.  Defaults
         * to {@code 5000}.
         *
         * @param tokenClaimInterval the time in milliseconds this coordinator will wait to reattempt claiming segments
         *                           for processing
         * @return the current Builder instance, for fluent interfacing
         */
        Builder tokenClaimInterval(long tokenClaimInterval) {
            this.tokenClaimInterval = tokenClaimInterval;
            return this;
        }

        /**
         * The {@link Clock} used for any time dependent operations in this {@link Coordinator}. For example used to
         * define when to attempt claiming new tokens. Defaults to {@link GenericEventMessage#clock}.
         *
         * @param clock a {@link Clock} used for any time dependent operations in this {@link Coordinator}
         * @return the current Builder instance, for fluent interfacing
         */
        Builder clock(Clock clock) {
            this.clock = clock;
            return this;
        }

        /**
         * Sets the maximum number of segments this instance may claim.
         *
         * @param maxClaimedSegments the maximum number of segments this instance may claim
         * @return the current Builder instance, for fluent interfacing
         */
        Builder maxClaimedSegments(int maxClaimedSegments) {
            this.maxClaimedSegments = maxClaimedSegments;
            return this;
        }

        /**
         * Registers an action to perform when the coordinator shuts down. Will override any previously registered
         * actions. Defaults to a no-op.
         *
         * @param shutdownAction the action to perform when the coordinator is shut down
         * @return the current Builder instance, for fluent interfacing
         */
        Builder onShutdown(Runnable shutdownAction) {
            this.shutdownAction = shutdownAction;
            return this;
        }

        /**
         * Initializes a {@link Coordinator} as specified through this Builder.
         *
         * @return a {@link Coordinator} as specified through this Builder
         */
        Coordinator build() {
            return new Coordinator(this);
        }
    }
>>>>>>> ddd8e5e9
}<|MERGE_RESOLUTION|>--- conflicted
+++ resolved
@@ -350,6 +350,8 @@
         private long claimExtensionThreshold = 5000;
         private Clock clock = GenericEventMessage.clock;
         private int maxClaimedSegments;
+        private Runnable shutdownAction = () -> {
+        };
 
         /**
          * The name of the processor this service coordinates for.
@@ -502,6 +504,18 @@
          */
         Builder maxClaimedSegments(int maxClaimedSegments) {
             this.maxClaimedSegments = maxClaimedSegments;
+            return this;
+        }
+
+        /**
+         * Registers an action to perform when the coordinator shuts down. Will override any previously registered
+         * actions. Defaults to a no-op.
+         *
+         * @param shutdownAction the action to perform when the coordinator is shut down
+         * @return the current Builder instance, for fluent interfacing
+         */
+        Builder onShutdown(Runnable shutdownAction) {
+            this.shutdownAction = shutdownAction;
             return this;
         }
 
@@ -843,234 +857,4 @@
                        ));
         }
     }
-<<<<<<< HEAD
-=======
-
-    /**
-     * A {@link TrackingToken} implementation used to define no token could be claimed by this {@link Coordinator}.
-     */
-    private static class NoToken implements TrackingToken {
-
-        public static final TrackingToken INSTANCE = new NoToken();
-
-        @Override
-        public TrackingToken lowerBound(TrackingToken other) {
-            return other;
-        }
-
-        @Override
-        public TrackingToken upperBound(TrackingToken other) {
-            return other;
-        }
-
-        @Override
-        public boolean covers(TrackingToken other) {
-            return false;
-        }
-    }
-
-    /**
-     * Functional interface defining a validation if a given {@link TrackedEventMessage} can be handled by all {@link
-     * WorkPackage}s this {@link Coordinator} could ever service.
-     */
-    @FunctionalInterface
-    interface EventFilter {
-
-        /**
-         * Checks whether the given {@code eventMessage} contains a type of message that can be handled by any of the
-         * event handlers this processor coordinates.
-         *
-         * @param eventMessage the {@link TrackedEventMessage} to validate whether it can be handled
-         * @return {@code true} if the processor contains a handler for given {@code eventMessage}'s type, {@code false}
-         * otherwise
-         */
-        boolean canHandleTypeOf(TrackedEventMessage<?> eventMessage);
-    }
-
-    /**
-     * Package private builder class to construct a {@link Coordinator}. Not used for validation of the fields as is the
-     * case with most builders, but purely to clarify the construction of a {@code WorkPackage}.
-     */
-    static class Builder {
-
-        private String name;
-        private StreamableMessageSource<TrackedEventMessage<?>> messageSource;
-        private TokenStore tokenStore;
-        private TransactionManager transactionManager;
-        private ScheduledExecutorService executorService;
-        private BiFunction<Segment, TrackingToken, WorkPackage> workPackageFactory;
-        private EventFilter eventFilter;
-        private Consumer<? super TrackedEventMessage<?>> ignoredMessageHandler = i -> {
-        };
-        private BiConsumer<Integer, UnaryOperator<TrackerStatus>> processingStatusUpdater;
-        private long tokenClaimInterval = 5000;
-        private Clock clock = GenericEventMessage.clock;
-        private int maxClaimedSegments;
-        private Runnable shutdownAction = () -> {
-        };
-
-        /**
-         * The name of the processor this service coordinates for.
-         *
-         * @param name the name of the processor this service coordinates for
-         * @return the current Builder instance, for fluent interfacing
-         */
-        Builder name(String name) {
-            this.name = name;
-            return this;
-        }
-
-        /**
-         * The source of events this coordinator should schedule per work package.
-         *
-         * @param messageSource the source of events this coordinator should schedule per work package
-         * @return the current Builder instance, for fluent interfacing
-         */
-        Builder messageSource(StreamableMessageSource<TrackedEventMessage<?>> messageSource) {
-            this.messageSource = messageSource;
-            return this;
-        }
-
-        /**
-         * The storage solution for {@link TrackingToken}s. Used to find and claim unclaimed segments for a processor.
-         *
-         * @param tokenStore the storage solution for {@link TrackingToken}s
-         * @return the current Builder instance, for fluent interfacing
-         */
-        Builder tokenStore(TokenStore tokenStore) {
-            this.tokenStore = tokenStore;
-            return this;
-        }
-
-        /**
-         * A {@link TransactionManager} used to invoke all {@link TokenStore} operations inside a transaction.
-         *
-         * @param transactionManager a {@link TransactionManager} used to invoke all {@link TokenStore} operations
-         *                           inside a transaction
-         * @return the current Builder instance, for fluent interfacing
-         */
-        Builder transactionManager(TransactionManager transactionManager) {
-            this.transactionManager = transactionManager;
-            return this;
-        }
-
-        /**
-         * A {@link ScheduledExecutorService} used to run this coordinators tasks with.
-         *
-         * @param executorService a {@link ScheduledExecutorService} used to run this coordinators tasks with
-         * @return the current Builder instance, for fluent interfacing
-         */
-        Builder executorService(ScheduledExecutorService executorService) {
-            this.executorService = executorService;
-            return this;
-        }
-
-        /**
-         * Factory method to construct a {@link WorkPackage} with.
-         *
-         * @param workPackageFactory factory method to construct a {@link WorkPackage} with
-         * @return the current Builder instance, for fluent interfacing
-         */
-        Builder workPackageFactory(BiFunction<Segment, TrackingToken, WorkPackage> workPackageFactory) {
-            this.workPackageFactory = workPackageFactory;
-            return this;
-        }
-
-        /**
-         * A {@link EventFilter} used to check whether {@link TrackedEventMessage} must be ignored by all {@link
-         * WorkPackage}s.
-         *
-         * @param eventFilter a {@link EventFilter} used to check whether {@link TrackedEventMessage} must be ignored by
-         *                    all {@link WorkPackage}s
-         * @return the current Builder instance, for fluent interfacing
-         */
-        Builder eventFilter(EventFilter eventFilter) {
-            this.eventFilter = eventFilter;
-            return this;
-        }
-
-
-        /**
-         * A {@link Consumer} of {@link TrackedEventMessage} that is invoked when the event is ignored by all {@link
-         * WorkPackage}s this {@link Coordinator} controls. Defaults to a no-op.
-         *
-         * @param ignoredMessageHandler lambda that is invoked when the event is ignored by all {@link WorkPackage}s
-         *                              this {@link Coordinator} controls
-         * @return the current Builder instance, for fluent interfacing
-         */
-        Builder onMessageIgnored(Consumer<? super TrackedEventMessage<?>> ignoredMessageHandler) {
-            this.ignoredMessageHandler = ignoredMessageHandler;
-            return this;
-        }
-
-        /**
-         * Lambda used to update the processing {@link TrackerStatus} per {@link WorkPackage}
-         *
-         * @param processingStatusUpdater lambda used to update the processing {@link TrackerStatus} per {@link
-         *                                WorkPackage}
-         * @return the current Builder instance, for fluent interfacing
-         */
-        Builder processingStatusUpdater(BiConsumer<Integer, UnaryOperator<TrackerStatus>> processingStatusUpdater) {
-            this.processingStatusUpdater = processingStatusUpdater;
-            return this;
-        }
-
-        /**
-         * The time in milliseconds this coordinator will wait to reattempt claiming segments for processing.  Defaults
-         * to {@code 5000}.
-         *
-         * @param tokenClaimInterval the time in milliseconds this coordinator will wait to reattempt claiming segments
-         *                           for processing
-         * @return the current Builder instance, for fluent interfacing
-         */
-        Builder tokenClaimInterval(long tokenClaimInterval) {
-            this.tokenClaimInterval = tokenClaimInterval;
-            return this;
-        }
-
-        /**
-         * The {@link Clock} used for any time dependent operations in this {@link Coordinator}. For example used to
-         * define when to attempt claiming new tokens. Defaults to {@link GenericEventMessage#clock}.
-         *
-         * @param clock a {@link Clock} used for any time dependent operations in this {@link Coordinator}
-         * @return the current Builder instance, for fluent interfacing
-         */
-        Builder clock(Clock clock) {
-            this.clock = clock;
-            return this;
-        }
-
-        /**
-         * Sets the maximum number of segments this instance may claim.
-         *
-         * @param maxClaimedSegments the maximum number of segments this instance may claim
-         * @return the current Builder instance, for fluent interfacing
-         */
-        Builder maxClaimedSegments(int maxClaimedSegments) {
-            this.maxClaimedSegments = maxClaimedSegments;
-            return this;
-        }
-
-        /**
-         * Registers an action to perform when the coordinator shuts down. Will override any previously registered
-         * actions. Defaults to a no-op.
-         *
-         * @param shutdownAction the action to perform when the coordinator is shut down
-         * @return the current Builder instance, for fluent interfacing
-         */
-        Builder onShutdown(Runnable shutdownAction) {
-            this.shutdownAction = shutdownAction;
-            return this;
-        }
-
-        /**
-         * Initializes a {@link Coordinator} as specified through this Builder.
-         *
-         * @return a {@link Coordinator} as specified through this Builder
-         */
-        Coordinator build() {
-            return new Coordinator(this);
-        }
-    }
->>>>>>> ddd8e5e9
 }