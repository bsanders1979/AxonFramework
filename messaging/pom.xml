--- conflicted
+++ resolved
@@ -236,14 +236,6 @@
                         <goals>
                             <goal>test-jar</goal>
                         </goals>
-<<<<<<< HEAD
-                        <configuration>
-                            <includes>
-                                <include>**/TestSpanFactory.*</include>
-                            </includes>
-                        </configuration>
-=======
->>>>>>> ceb66177
                     </execution>
                 </executions>
             </plugin>
