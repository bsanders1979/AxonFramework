--- conflicted
+++ resolved
@@ -20,11 +20,7 @@
     <parent>
         <groupId>org.axonframework</groupId>
         <artifactId>axon</artifactId>
-<<<<<<< HEAD
         <version>5.0.0-SNAPSHOT</version>
-=======
-        <version>4.9.0-SNAPSHOT</version>
->>>>>>> 5e92527b
     </parent>
 
     <artifactId>axon-eventsourcing</artifactId>
