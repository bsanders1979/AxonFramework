--- conflicted
+++ resolved
@@ -141,8 +141,7 @@
      */
     @Override
     public A load(@Nonnull String aggregateIdentifier, Long expectedVersion) {
-<<<<<<< HEAD
-        return spanFactory.createInternalSpan(() -> this.getClass().getSimpleName() + ".load " + aggregateIdentifier)
+        return spanFactory.createLoadSpan(aggregateIdentifier)
                           .runSupplier(() -> {
                               UnitOfWork<?> uow = currentUnitOfWork();
                               Map<String, A> aggregates = managedAggregates(uow);
@@ -163,22 +162,6 @@
 
                               return aggregate;
                           });
-=======
-        return spanFactory
-                .createLoadSpan(aggregateIdentifier)
-                .runSupplier(() -> {
-                    UnitOfWork<?> uow = currentUnitOfWork();
-                    Map<String, A> aggregates = managedAggregates(uow);
-                    A aggregate = aggregates.computeIfAbsent(aggregateIdentifier,
-                                                             s -> doLoad(aggregateIdentifier,
-                                                                         expectedVersion));
-                    uow.onRollback(u -> aggregates.remove(aggregateIdentifier));
-                    validateOnLoad(aggregate, expectedVersion);
-                    prepareForCommit(aggregate);
-
-                    return aggregate;
-                });
->>>>>>> 049bce4b
     }
 
 
